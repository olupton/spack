--- conflicted
+++ resolved
@@ -327,11 +327,7 @@
                     log "updated ${f} with newer GCC"
                 fi
             done
-<<<<<<< HEAD
-        elif [[ ${spec} = *"pgi"* ]]; then
-=======
         elif [[ ${line} = *"pgi"* || ${line} = *"nvhpc"* ]]; then
->>>>>>> 51ddecb1
             #update pgi modules for network installation
             PGI_DIR=$(dirname $(which makelocalrc))
             makelocalrc ${PGI_DIR} -gcc ${GCC_DIR}/bin/gcc -gpp ${GCC_DIR}/bin/g++ -g77 ${GCC_DIR}/bin/gfortran -x -net
@@ -731,11 +727,7 @@
 
     if [[ "${export_packages[${what}]}" = "yes" ]]; then
         log "augmenting packages.yaml"
-<<<<<<< HEAD
-        spack export --scope=user --module tcl --explicit --exclude 'allinea|py-.*|neuron|hdf5|intel-parallel-studio|pgi' ${shas} > "${HOME}/packages.yaml"
-=======
-        spack export --scope=user --module tcl --explicit --exclude 'allinea|py-.*|neuron|hdf5|intel-parallel-studio|pgi|nvhpc' arch=${BASE_ARCHITECTURE} > "${HOME}/packages.yaml"
->>>>>>> 51ddecb1
+        spack export --scope=user --module tcl --explicit --exclude 'allinea|py-.*|neuron|hdf5|intel-parallel-studio|pgi|nvhpc' ${shas} > "${HOME}/packages.yaml"
     else
         log "copying packages.yaml"
         cp "${HOME}/.spack/packages.yaml" "${HOME}"
