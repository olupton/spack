--- conflicted
+++ resolved
@@ -24,12 +24,8 @@
       - cuda@9.0.176
       - cuda@9.2.88
       - cuda@10.1.243
-<<<<<<< HEAD
-      - cudnn@7.3.0.29-9.0-linux-x64
-=======
       - cuda@11.1.0
       - cudnn@7.3.0
->>>>>>> 51ddecb1
       # - freeimage@3.18.0
       - glew
       - gmsh+metis~mpi+oce+openmp+shared@4.4.1
