--- conflicted
+++ resolved
@@ -143,11 +143,7 @@
   # when Spack needs to manage its own package metadata and all operations are
   # expected to complete within the default time limit. The timeout should
   # therefore generally be left untouched.
-<<<<<<< HEAD
-  db_lock_timeout: 600
-=======
   db_lock_timeout: 3
->>>>>>> 1741279f
 
 
   # How long to wait when attempting to modify a package (e.g. to install it).
