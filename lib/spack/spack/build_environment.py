# Copyright 2013-2018 Lawrence Livermore National Security, LLC and other
# Spack Project Developers. See the top-level COPYRIGHT file for details.
#
# SPDX-License-Identifier: (Apache-2.0 OR MIT)

"""
This module contains all routines related to setting up the package
build environment.  All of this is set up by package.py just before
install() is called.

There are two parts to the build environment:

1. Python build environment (i.e. install() method)

   This is how things are set up when install() is called.  Spack
   takes advantage of each package being in its own module by adding a
   bunch of command-like functions (like configure(), make(), etc.) in
   the package's module scope.  Ths allows package writers to call
   them all directly in Package.install() without writing 'self.'
   everywhere.  No, this isn't Pythonic.  Yes, it makes the code more
   readable and more like the shell script from which someone is
   likely porting.

2. Build execution environment

   This is the set of environment variables, like PATH, CC, CXX,
   etc. that control the build.  There are also a number of
   environment variables used to pass information (like RPATHs and
   other information about dependencies) to Spack's compiler wrappers.
   All of these env vars are also set up here.

Skimming this module is a nice way to get acquainted with the types of
calls you can make from within the install() function.
"""
import inspect
import multiprocessing
import os
import shutil
import sys
import traceback
import types
from six import iteritems
from six import StringIO

import llnl.util.tty as tty
from llnl.util.tty.color import cescape, colorize
from llnl.util.filesystem import mkdirp, install, install_tree

import spack.build_systems.cmake
import spack.build_systems.meson
import spack.config
import spack.main
import spack.paths
import spack.store
from spack.util.string import plural
from spack.util.environment import EnvironmentModifications, validate
from spack.util.environment import preserve_environment
from spack.util.environment import env_flag, filter_system_paths, get_path
from spack.util.environment import system_dirs
from spack.util.executable import Executable
from spack.util.module_cmd import load_module, get_path_from_module
from spack.util.log_parse import parse_log_events, make_log_context


#
# This can be set by the user to globally disable parallel builds.
#
SPACK_NO_PARALLEL_MAKE = 'SPACK_NO_PARALLEL_MAKE'

#
# These environment variables are set by
# set_build_environment_variables and used to pass parameters to
# Spack's compiler wrappers.
#
SPACK_ENV_PATH = 'SPACK_ENV_PATH'
SPACK_DEPENDENCIES = 'SPACK_DEPENDENCIES'
SPACK_RPATH_DEPS = 'SPACK_RPATH_DEPS'
SPACK_LINK_DEPS = 'SPACK_LINK_DEPS'
SPACK_PREFIX = 'SPACK_PREFIX'
SPACK_INSTALL = 'SPACK_INSTALL'
SPACK_DEBUG = 'SPACK_DEBUG'
SPACK_SHORT_SPEC = 'SPACK_SHORT_SPEC'
SPACK_DEBUG_LOG_ID = 'SPACK_DEBUG_LOG_ID'
SPACK_DEBUG_LOG_DIR = 'SPACK_DEBUG_LOG_DIR'
SPACK_CCACHE_BINARY = 'SPACK_CCACHE_BINARY'
SPACK_SYSTEM_DIRS = 'SPACK_SYSTEM_DIRS'


# Platform-specific library suffix.
dso_suffix = 'dylib' if sys.platform == 'darwin' else 'so'


class MakeExecutable(Executable):
    """Special callable executable object for make so the user can specify
       parallelism options on a per-invocation basis.  Specifying
       'parallel' to the call will override whatever the package's
       global setting is, so you can either default to true or false and
       override particular calls. Specifying 'jobs_env' to a particular
       call will name an environment variable which will be set to the
       parallelism level (without affecting the normal invocation with
       -j).

       Note that if the SPACK_NO_PARALLEL_MAKE env var is set it overrides
       everything.
    """

    def __init__(self, name, jobs):
        super(MakeExecutable, self).__init__(name)
        self.jobs = jobs

    def __call__(self, *args, **kwargs):
        """parallel, and jobs_env from kwargs are swallowed and used here;
        remaining arguments are passed through to the superclass.
        """

        disable = env_flag(SPACK_NO_PARALLEL_MAKE)
        parallel = (not disable) and kwargs.pop('parallel', self.jobs > 1)

        if parallel:
            args = ('-j{0}'.format(self.jobs),) + args
            jobs_env = kwargs.pop('jobs_env', None)
            if jobs_env:
                # Caller wants us to set an environment variable to
                # control the parallelism.
                kwargs['extra_env'] = {jobs_env: str(self.jobs)}

        return super(MakeExecutable, self).__call__(*args, **kwargs)


def clean_environment():
    # Stuff in here sanitizes the build environment to eliminate
    # anything the user has set that may interfere. We apply it immediately
    # unlike the other functions so it doesn't overwrite what the modules load.
    env = EnvironmentModifications()

    # Remove these vars from the environment during build because they
    # can affect how some packages find libraries.  We want to make
    # sure that builds never pull in unintended external dependencies.
    env.unset('LD_LIBRARY_PATH')
    env.unset('LIBRARY_PATH')
    env.unset('CPATH')
    env.unset('LD_RUN_PATH')
    env.unset('DYLD_LIBRARY_PATH')

    build_lang = spack.config.get('config:build_language')
    if build_lang:
        # Override language-related variables. This can be used to force
        # English compiler messages etc., which allows parse_log_events to
        # show useful matches.
        env.set('LC_ALL', build_lang)

    # Remove any macports installs from the PATH.  The macports ld can
    # cause conflicts with the built-in linker on el capitan.  Solves
    # assembler issues, e.g.:
    #    suffix or operands invalid for `movq'"
    path = get_path('PATH')
    for p in path:
        if '/macports/' in p:
            env.remove_path('PATH', p)

    env.apply_modifications()


def set_compiler_environment_variables(pkg, env):
    assert pkg.spec.concrete
    compiler = pkg.compiler

    # Set compiler variables used by CMake and autotools
    assert all(key in compiler.link_paths for key in (
        'cc', 'cxx', 'f77', 'fc'))

    # Populate an object with the list of environment modifications
    # and return it
    # TODO : add additional kwargs for better diagnostics, like requestor,
    # ttyout, ttyerr, etc.
    link_dir = spack.paths.build_env_path

    # Set SPACK compiler variables so that our wrapper knows what to call
    if compiler.cc:
        env.set('SPACK_CC', compiler.cc)
        env.set('CC', os.path.join(link_dir, compiler.link_paths['cc']))
    if compiler.cxx:
        env.set('SPACK_CXX', compiler.cxx)
        env.set('CXX', os.path.join(link_dir, compiler.link_paths['cxx']))
    if compiler.f77:
        env.set('SPACK_F77', compiler.f77)
        env.set('F77', os.path.join(link_dir, compiler.link_paths['f77']))
    if compiler.fc:
        env.set('SPACK_FC',  compiler.fc)
        env.set('FC', os.path.join(link_dir, compiler.link_paths['fc']))

    # Set SPACK compiler rpath flags so that our wrapper knows what to use
    env.set('SPACK_CC_RPATH_ARG',  compiler.cc_rpath_arg)
    env.set('SPACK_CXX_RPATH_ARG', compiler.cxx_rpath_arg)
    env.set('SPACK_F77_RPATH_ARG', compiler.f77_rpath_arg)
    env.set('SPACK_FC_RPATH_ARG',  compiler.fc_rpath_arg)

    # Trap spack-tracked compiler flags as appropriate.
    # env_flags are easy to accidentally override.
    inject_flags = {}
    env_flags = {}
    build_system_flags = {}
    for flag in spack.spec.FlagMap.valid_compiler_flags():
        # Always convert flag_handler to function type.
        # This avoids discrepencies in calling conventions between functions
        # and methods, or between bound and unbound methods in python 2.
        # We cannot effectively convert everything to a bound method, which
        # would be the simpler solution.
        if isinstance(pkg.flag_handler, types.FunctionType):
            handler = pkg.flag_handler
        else:
            if sys.version_info >= (3, 0):
                handler = pkg.flag_handler.__func__
            else:
                handler = pkg.flag_handler.im_func
        injf, envf, bsf = handler(pkg, flag, pkg.spec.compiler_flags[flag])
        inject_flags[flag] = injf or []
        env_flags[flag] = envf or []
        build_system_flags[flag] = bsf or []

    # Place compiler flags as specified by flag_handler
    for flag in spack.spec.FlagMap.valid_compiler_flags():
        # Concreteness guarantees key safety here
        if inject_flags[flag]:
            # variables SPACK_<FLAG> inject flags through wrapper
            var_name = 'SPACK_{0}'.format(flag.upper())
            env.set(var_name, ' '.join(f for f in inject_flags[flag]))
        if env_flags[flag]:
            # implicit variables
            env.set(flag.upper(), ' '.join(f for f in env_flags[flag]))
    pkg.flags_to_build_system_args(build_system_flags)

    env.set('SPACK_COMPILER_SPEC', str(pkg.spec.compiler))

    env.set('SPACK_SYSTEM_DIRS', ':'.join(system_dirs))

    compiler.setup_custom_environment(pkg, env)

    return env


def set_build_environment_variables(pkg, env, dirty):
    """Ensure a clean install environment when we build packages.

    This involves unsetting pesky environment variables that may
    affect the build. It also involves setting environment variables
    used by Spack's compiler wrappers.

    Args:
        pkg: The package we are building
        env: The build environment
        dirty (bool): Skip unsetting the user's environment settings
    """
    # Gather information about various types of dependencies
    build_deps      = set(pkg.spec.dependencies(deptype=('build', 'test')))
    link_deps       = set(pkg.spec.traverse(root=False, deptype=('link')))
    build_link_deps = build_deps | link_deps
    rpath_deps      = get_rpath_deps(pkg)

    build_prefixes      = [dep.prefix for dep in build_deps]
    link_prefixes       = [dep.prefix for dep in link_deps]
    build_link_prefixes = [dep.prefix for dep in build_link_deps]
    rpath_prefixes      = [dep.prefix for dep in rpath_deps]

    # add run-time dependencies of direct build-time dependencies:
    for build_dep in build_deps:
        for run_dep in build_dep.traverse(deptype='run'):
            build_prefixes.append(run_dep.prefix)

    # Filter out system paths: ['/', '/usr', '/usr/local']
    # These paths can be introduced into the build when an external package
    # is added as a dependency. The problem with these paths is that they often
    # contain hundreds of other packages installed in the same directory.
    # If these paths come first, they can overshadow Spack installations.
    build_prefixes      = filter_system_paths(build_prefixes)
    link_prefixes       = filter_system_paths(link_prefixes)
    build_link_prefixes = filter_system_paths(build_link_prefixes)
    rpath_prefixes      = filter_system_paths(rpath_prefixes)

    # Prefixes of all of the package's dependencies go in SPACK_DEPENDENCIES
    env.set_path(SPACK_DEPENDENCIES, build_link_prefixes)

    # These variables control compiler wrapper behavior
    env.set_path(SPACK_RPATH_DEPS, rpath_prefixes)
    env.set_path(SPACK_LINK_DEPS, link_prefixes)

    # Add dependencies to CMAKE_PREFIX_PATH
    env.set_path('CMAKE_PREFIX_PATH', build_link_prefixes)

    # Install prefix
    env.set(SPACK_PREFIX, pkg.prefix)

    # Install root prefix
    env.set(SPACK_INSTALL, spack.store.root)

    # Set environment variables if specified for
    # the given compiler
    compiler = pkg.compiler
    environment = compiler.environment

    for command, variable in iteritems(environment):
        if command == 'set':
            for name, value in iteritems(variable):
                env.set(name, value)
        elif command == 'unset':
            for name, _ in iteritems(variable):
                env.unset(name)
        elif command == 'prepend-path':
            for name, value in iteritems(variable):
                env.prepend_path(name, value)
        elif command == 'append-path':
            for name, value in iteritems(variable):
                env.append_path(name, value)

    if compiler.extra_rpaths:
        extra_rpaths = ':'.join(compiler.extra_rpaths)
        env.set('SPACK_COMPILER_EXTRA_RPATHS', extra_rpaths)

    # Add bin directories from dependencies to the PATH for the build.
    for prefix in build_prefixes:
        for dirname in ['bin', 'bin64']:
            bin_dir = os.path.join(prefix, dirname)
            if os.path.isdir(bin_dir):
                env.prepend_path('PATH', bin_dir)

    # Add spack build environment path with compiler wrappers first in
    # the path. We add the compiler wrapper path, which includes default
    # wrappers (cc, c++, f77, f90), AND a subdirectory containing
    # compiler-specific symlinks.  The latter ensures that builds that
    # are sensitive to the *name* of the compiler see the right name when
    # we're building with the wrappers.
    #
    # Conflicts on case-insensitive systems (like "CC" and "cc") are
    # handled by putting one in the <build_env_path>/case-insensitive
    # directory.  Add that to the path too.
    env_paths = []
    compiler_specific = os.path.join(
        spack.paths.build_env_path, pkg.compiler.name)
    for item in [spack.paths.build_env_path, compiler_specific]:
        env_paths.append(item)
        ci = os.path.join(item, 'case-insensitive')
        if os.path.isdir(ci):
            env_paths.append(ci)

    for item in reversed(env_paths):
        env.prepend_path('PATH', item)
    env.set_path(SPACK_ENV_PATH, env_paths)

    # Working directory for the spack command itself, for debug logs.
    if spack.config.get('config:debug'):
        env.set(SPACK_DEBUG, 'TRUE')
    env.set(SPACK_SHORT_SPEC, pkg.spec.short_spec)
    env.set(SPACK_DEBUG_LOG_ID, pkg.spec.format('${PACKAGE}-${HASH:7}'))
    env.set(SPACK_DEBUG_LOG_DIR, spack.main.spack_working_dir)

    # Find ccache binary and hand it to build environment
    if spack.config.get('config:ccache'):
        ccache = Executable('ccache')
        if not ccache:
            raise RuntimeError("No ccache binary found in PATH")
        env.set(SPACK_CCACHE_BINARY, ccache)

    # Add any pkgconfig directories to PKG_CONFIG_PATH
    for prefix in build_link_prefixes:
        for directory in ('lib', 'lib64', 'share'):
            pcdir = os.path.join(prefix, directory, 'pkgconfig')
            if os.path.isdir(pcdir):
                env.prepend_path('PKG_CONFIG_PATH', pcdir)

    return env


def set_module_variables_for_package(pkg, module):
    """Populate the module scope of install() with some useful functions.
       This makes things easier for package writers.
    """
    # number of jobs spack will build with.
    jobs = spack.config.get('config:build_jobs') or multiprocessing.cpu_count()
    if not pkg.parallel:
        jobs = 1
    elif pkg.make_jobs:
        jobs = pkg.make_jobs

    m = module
    m.make_jobs = jobs

    # TODO: make these build deps that can be installed if not found.
    m.make = MakeExecutable('make', jobs)
    m.gmake = MakeExecutable('gmake', jobs)
    m.scons = MakeExecutable('scons', jobs)
    m.ninja = MakeExecutable('ninja', jobs)

    # easy shortcut to os.environ
    m.env = os.environ

    # Find the configure script in the archive path
    # Don't use which for this; we want to find it in the current dir.
    m.configure = Executable('./configure')

    m.meson = Executable('meson')
    m.cmake = Executable('cmake')
    m.ctest = MakeExecutable('ctest', jobs)

    # Standard CMake arguments
    m.std_cmake_args = spack.build_systems.cmake.CMakePackage._std_args(pkg)
    m.std_meson_args = spack.build_systems.meson.MesonPackage._std_args(pkg)

    # Put spack compiler paths in module scope.
    link_dir = spack.paths.build_env_path
    m.spack_cc = os.path.join(link_dir, pkg.compiler.link_paths['cc'])
    m.spack_cxx = os.path.join(link_dir, pkg.compiler.link_paths['cxx'])
    m.spack_f77 = os.path.join(link_dir, pkg.compiler.link_paths['f77'])
    m.spack_fc = os.path.join(link_dir, pkg.compiler.link_paths['fc'])

    # Emulate some shell commands for convenience
    m.pwd = os.getcwd
    m.cd = os.chdir
    m.mkdir = os.mkdir
    m.makedirs = os.makedirs
    m.remove = os.remove
    m.removedirs = os.removedirs
    m.symlink = os.symlink

    m.mkdirp = mkdirp
    m.install = install
    m.install_tree = install_tree
    m.rmtree = shutil.rmtree
    m.move = shutil.move

    # Useful directories within the prefix are encapsulated in
    # a Prefix object.
    m.prefix = pkg.prefix

    # Platform-specific library suffix.
    m.dso_suffix = dso_suffix

    def static_to_shared_library(static_lib, shared_lib=None, **kwargs):
        compiler_path = kwargs.get('compiler', m.spack_cc)
        compiler = Executable(compiler_path)

        return _static_to_shared_library(pkg.spec.architecture, compiler,
                                         static_lib, shared_lib, **kwargs)

    m.static_to_shared_library = static_to_shared_library


def _static_to_shared_library(arch, compiler, static_lib, shared_lib=None,
                              **kwargs):
    """
    Converts a static library to a shared library. The static library has to
    be built with PIC for the conversion to work.

    Parameters:
        static_lib (str): Path to the static library.
        shared_lib (str): Path to the shared library. Default is to derive
                          from the static library's path.

    Keyword arguments:
        compiler (str): Path to the compiler. Default is spack_cc.
        compiler_output: Where to print compiler output to.
        arguments (str list): Additional arguments for the compiler.
        version (str): Library version. Default is unspecified.
        compat_version (str): Library compatibility version. Default is
                              version.
    """
    compiler_output = kwargs.get('compiler_output', None)
    arguments = kwargs.get('arguments', [])
    version = kwargs.get('version', None)
    compat_version = kwargs.get('compat_version', version)

    if not shared_lib:
        shared_lib = '{0}.{1}'.format(os.path.splitext(static_lib)[0],
                                      dso_suffix)

    compiler_args = []

    # TODO: Compiler arguments should not be hardcoded but provided by
    #       the different compiler classes.
    if 'linux' in arch:
        soname = os.path.basename(shared_lib)

        if compat_version:
            soname += '.{0}'.format(compat_version)

        compiler_args = [
            '-shared',
            '-Wl,-soname,{0}'.format(soname),
            '-Wl,--whole-archive',
            static_lib,
            '-Wl,--no-whole-archive'
        ]
    elif 'darwin' in arch:
        install_name = shared_lib

        if compat_version:
            install_name += '.{0}'.format(compat_version)

        compiler_args = [
            '-dynamiclib',
            '-install_name', '{0}'.format(install_name),
            '-Wl,-force_load,{0}'.format(static_lib)
        ]

        if compat_version:
            compiler_args.extend(['-compatibility_version', '{0}'.format(
                compat_version)])

        if version:
            compiler_args.extend(['-current_version', '{0}'.format(version)])

    if len(arguments) > 0:
        compiler_args.extend(arguments)

    shared_lib_base = shared_lib

    if version:
        shared_lib += '.{0}'.format(version)
    elif compat_version:
        shared_lib += '.{0}'.format(compat_version)

    compiler_args.extend(['-o', shared_lib])

    # Create symlinks for version and compat_version
    shared_lib_link = os.path.basename(shared_lib)

    if version or compat_version:
        os.symlink(shared_lib_link, shared_lib_base)

    if compat_version and compat_version != version:
        os.symlink(shared_lib_link, '{0}.{1}'.format(shared_lib_base,
                                                     compat_version))

    return compiler(*compiler_args, output=compiler_output)


def get_rpath_deps(pkg):
    """Return immediate or transitive RPATHs depending on the package."""
    if pkg.transitive_rpaths:
        return [d for d in pkg.spec.traverse(root=False, deptype=('link'))]
    else:
        return pkg.spec.dependencies(deptype='link')


def get_rpaths(pkg):
    """Get a list of all the rpaths for a package."""
    rpaths = [pkg.prefix.lib, pkg.prefix.lib64]
    deps = get_rpath_deps(pkg)
    rpaths.extend(d.prefix.lib for d in deps
                  if os.path.isdir(d.prefix.lib))
    rpaths.extend(d.prefix.lib64 for d in deps
                  if os.path.isdir(d.prefix.lib64))
    # Second module is our compiler mod name. We use that to get rpaths from
    # module show output.
    if pkg.compiler.modules and len(pkg.compiler.modules) > 1:
        rpaths.append(get_path_from_module(pkg.compiler.modules[1]))
    return rpaths


def get_std_cmake_args(pkg):
    """List of standard arguments used if a package is a CMakePackage.

    Returns:
        list of str: standard arguments that would be used if this
        package were a CMakePackage instance.

    Args:
        pkg (PackageBase): package under consideration

    Returns:
        list of str: arguments for cmake
    """
    return spack.build_systems.cmake.CMakePackage._std_args(pkg)


def get_std_meson_args(pkg):
    """List of standard arguments used if a package is a MesonPackage.

    Returns:
        list of str: standard arguments that would be used if this
        package were a MesonPackage instance.

    Args:
        pkg (PackageBase): package under consideration

    Returns:
        list of str: arguments for meson
    """
    return spack.build_systems.meson.MesonPackage._std_args(pkg)


def parent_class_modules(cls):
    """
    Get list of superclass modules that descend from spack.package.PackageBase
    """
    if (not issubclass(cls, spack.package.PackageBase) or
        issubclass(spack.package.PackageBase, cls)):
        return []
    result = []
    module = sys.modules.get(cls.__module__)
    if module:
        result = [module]
    for c in cls.__bases__:
        result.extend(parent_class_modules(c))
    return result


def load_external_modules(pkg):
    """Traverse a package's spec DAG and load any external modules.

    Traverse a package's dependencies and load any external modules
    associated with them.

    Args:
        pkg (PackageBase): package to load deps for
    """
    for dep in list(pkg.spec.traverse()):
        if dep.external_module:
            load_module(dep.external_module)


def setup_package(pkg, dirty):
    """Execute all environment setup routines."""
    spack_env = EnvironmentModifications()
    run_env = EnvironmentModifications()

<<<<<<< HEAD
    # Before proceeding, ensure that specs and packages are consistent
    #
    # This is a confusing behavior due to how packages are
    # constructed.  `setup_dependent_package` may set attributes on
    # specs in the DAG for use by other packages' install
    # method. However, spec.package will look up a package via
    # spack.repo, which defensively copies specs into packages.  This
    # code ensures that all packages in the DAG have pieces of the
    # same spec object at build time.
    #
    for s in pkg.spec.traverse():
        assert s.package.spec is s
=======
    if not dirty:
        clean_environment()
>>>>>>> 8554e933

    set_compiler_environment_variables(pkg, spack_env)
    set_build_environment_variables(pkg, spack_env, dirty)
    pkg.architecture.platform.setup_platform_environment(pkg, spack_env)

    # traverse in postorder so package can use vars from its dependencies
    spec = pkg.spec
    for dspec in pkg.spec.traverse(order='post', root=False,
                                   deptype=('build', 'test')):
        # If a user makes their own package repo, e.g.
        # spack.pkg.mystuff.libelf.Libelf, and they inherit from
        # an existing class like spack.pkg.original.libelf.Libelf,
        # then set the module variables for both classes so the
        # parent class can still use them if it gets called.
        spkg = dspec.package
        modules = parent_class_modules(spkg.__class__)
        for mod in modules:
            set_module_variables_for_package(spkg, mod)
        set_module_variables_for_package(spkg, spkg.module)

        # Allow dependencies to modify the module
        dpkg = dspec.package
        dpkg.setup_dependent_package(pkg.module, spec)
        dpkg.setup_dependent_environment(spack_env, run_env, spec)

    set_module_variables_for_package(pkg, pkg.module)
    pkg.setup_environment(spack_env, run_env)

    # Loading modules, in particular if they are meant to be used outside
    # of Spack, can change environment variables that are relevant to the
    # build of packages. To avoid a polluted environment, preserve the
    # value of a few, selected, environment variables
    # With the current ordering of environment modifications, this is strictly
    # unnecessary. Modules affecting these variables will be overwritten anyway
    with preserve_environment('CC', 'CXX', 'FC', 'F77'):
        # All module loads that otherwise would belong in previous
        # functions have to occur after the spack_env object has its
        # modifications applied. Otherwise the environment modifications
        # could undo module changes, such as unsetting LD_LIBRARY_PATH
        # after a module changes it.
        for mod in pkg.compiler.modules:
            # Fixes issue https://github.com/spack/spack/issues/3153
            if os.environ.get("CRAY_CPU_TARGET") == "mic-knl":
                load_module("cce")
            load_module(mod)

        if pkg.architecture.target.module_name:
            load_module(pkg.architecture.target.module_name)

        load_external_modules(pkg)

    # Make sure nothing's strange about the Spack environment.
    validate(spack_env, tty.warn)
    spack_env.apply_modifications()


def fork(pkg, function, dirty, fake):
    """Fork a child process to do part of a spack build.

    Args:

        pkg (PackageBase): package whose environment we should set up the
            forked process for.
        function (callable): argless function to run in the child
            process.
        dirty (bool): If True, do NOT clean the environment before
            building.
        fake (bool): If True, skip package setup b/c it's not a real build

    Usage::

        def child_fun():
            # do stuff
        build_env.fork(pkg, child_fun)

    Forked processes are run with the build environment set up by
    spack.build_environment.  This allows package authors to have full
    control over the environment, etc. without affecting other builds
    that might be executed in the same spack call.

    If something goes wrong, the child process catches the error and
    passes it to the parent wrapped in a ChildError.  The parent is
    expected to handle (or re-raise) the ChildError.
    """

    def child_process(child_pipe, input_stream):
        # We are in the child process. Python sets sys.stdin to
        # open(os.devnull) to prevent our process and its parent from
        # simultaneously reading from the original stdin. But, we assume
        # that the parent process is not going to read from it till we
        # are done with the child, so we undo Python's precaution.
        if input_stream is not None:
            sys.stdin = input_stream

        try:
            if not fake:
                setup_package(pkg, dirty=dirty)
            return_value = function()
            child_pipe.send(return_value)
        except StopIteration as e:
            # StopIteration is used to stop installations
            # before the final stage, mainly for debug purposes
            tty.msg(e)
            child_pipe.send(None)

        except BaseException:
            # catch ANYTHING that goes wrong in the child process
            exc_type, exc, tb = sys.exc_info()

            # Need to unwind the traceback in the child because traceback
            # objects can't be sent to the parent.
            tb_string = traceback.format_exc()

            # build up some context from the offending package so we can
            # show that, too.
            package_context = get_package_context(tb)

            build_log = None
            if hasattr(pkg, 'log_path'):
                build_log = pkg.log_path

            # make a pickleable exception to send to parent.
            msg = "%s: %s" % (exc_type.__name__, str(exc))

            ce = ChildError(msg,
                            exc_type.__module__,
                            exc_type.__name__,
                            tb_string, build_log, package_context)
            child_pipe.send(ce)

        finally:
            child_pipe.close()

    parent_pipe, child_pipe = multiprocessing.Pipe()
    input_stream = None
    try:
        # Forward sys.stdin when appropriate, to allow toggling verbosity
        if sys.stdin.isatty() and hasattr(sys.stdin, 'fileno'):
            input_stream = os.fdopen(os.dup(sys.stdin.fileno()))

        p = multiprocessing.Process(
            target=child_process, args=(child_pipe, input_stream))
        p.start()

    except InstallError as e:
        e.pkg = pkg
        raise

    finally:
        # Close the input stream in the parent process
        if input_stream is not None:
            input_stream.close()

    child_result = parent_pipe.recv()
    p.join()

    # let the caller know which package went wrong.
    if isinstance(child_result, InstallError):
        child_result.pkg = pkg

    # If the child process raised an error, print its output here rather
    # than waiting until the call to SpackError.die() in main(). This
    # allows exception handling output to be logged from within Spack.
    # see spack.main.SpackCommand.
    if isinstance(child_result, ChildError):
        child_result.print_context()
        raise child_result

    return child_result


def get_package_context(traceback, context=3):
    """Return some context for an error message when the build fails.

    Args:
        traceback (traceback): A traceback from some exception raised during
            install
        context (int): Lines of context to show before and after the line
            where the error happened

    This function inspects the stack to find where we failed in the
    package file, and it adds detailed context to the long_message
    from there.

    """
    def make_stack(tb, stack=None):
        """Tracebacks come out of the system in caller -> callee order.  Return
        an array in callee -> caller order so we can traverse it."""
        if stack is None:
            stack = []
        if tb is not None:
            make_stack(tb.tb_next, stack)
            stack.append(tb)
        return stack

    stack = make_stack(traceback)

    for tb in stack:
        frame = tb.tb_frame
        if 'self' in frame.f_locals:
            # Find the first proper subclass of PackageBase.
            obj = frame.f_locals['self']
            if isinstance(obj, spack.package.PackageBase):
                break

    # We found obj, the Package implementation we care about.
    # Point out the location in the install method where we failed.
    lines = [
        '{0}:{1:d}, in {2}:'.format(
            inspect.getfile(frame.f_code),
            frame.f_lineno - 1,  # subtract 1 because f_lineno is 0-indexed
            frame.f_code.co_name
        )
    ]

    # Build a message showing context in the install method.
    sourcelines, start = inspect.getsourcelines(frame)

    # Calculate lineno of the error relative to the start of the function.
    # Subtract 1 because f_lineno is 0-indexed.
    fun_lineno = frame.f_lineno - start - 1
    start_ctx = max(0, fun_lineno - context)
    sourcelines = sourcelines[start_ctx:fun_lineno + context + 1]

    for i, line in enumerate(sourcelines):
        is_error = start_ctx + i == fun_lineno
        mark = '>> ' if is_error else '   '
        # Add start to get lineno relative to start of file, not function.
        marked = '  {0}{1:-6d}{2}'.format(
            mark, start + start_ctx + i, line.rstrip())
        if is_error:
            marked = colorize('@R{%s}' % cescape(marked))
        lines.append(marked)

    return lines


class InstallError(spack.error.SpackError):
    """Raised by packages when a package fails to install.

    Any subclass of InstallError will be annotated by Spack wtih a
    ``pkg`` attribute on failure, which the caller can use to get the
    package for which the exception was raised.
    """


class ChildError(InstallError):
    """Special exception class for wrapping exceptions from child processes
       in Spack's build environment.

    The main features of a ChildError are:

    1. They're serializable, so when a child build fails, we can send one
       of these to the parent and let the parent report what happened.

    2. They have a ``traceback`` field containing a traceback generated
       on the child immediately after failure.  Spack will print this on
       failure in lieu of trying to run sys.excepthook on the parent
       process, so users will see the correct stack trace from a child.

    3. They also contain context, which shows context in the Package
       implementation where the error happened.  This helps people debug
       Python code in their packages.  To get it, Spack searches the
       stack trace for the deepest frame where ``self`` is in scope and
       is an instance of PackageBase.  This will generally find a useful
       spot in the ``package.py`` file.

    The long_message of a ChildError displays one of two things:

      1. If the original error was a ProcessError, indicating a command
         died during the build, we'll show context from the build log.

      2. If the original error was any other type of error, we'll show
         context from the Python code.

    SpackError handles displaying the special traceback if we're in debug
    mode with spack -d.

    """
    # List of errors considered "build errors", for which we'll show log
    # context instead of Python context.
    build_errors = [('spack.util.executable', 'ProcessError')]

    def __init__(self, msg, module, classname, traceback_string, build_log,
                 context):
        super(ChildError, self).__init__(msg)
        self.module = module
        self.name = classname
        self.traceback = traceback_string
        self.build_log = build_log
        self.context = context

    @property
    def long_message(self):
        out = StringIO()
        out.write(self._long_message if self._long_message else '')

        if (self.module, self.name) in ChildError.build_errors:
            # The error happened in some external executed process. Show
            # the build log with errors or warnings highlighted.
            if self.build_log and os.path.exists(self.build_log):
                errors, warnings = parse_log_events(self.build_log)
                nerr = len(errors)
                nwar = len(warnings)
                if nerr > 0:
                    # If errors are found, only display errors
                    out.write(
                        "\n%s found in build log:\n" % plural(nerr, 'error'))
                    out.write(make_log_context(errors))
                elif nwar > 0:
                    # If no errors are found but warnings are, display warnings
                    out.write(
                        "\n%s found in build log:\n" % plural(nwar, 'warning'))
                    out.write(make_log_context(warnings))

        else:
            # The error happened in in the Python code, so try to show
            # some context from the Package itself.
            if self.context:
                out.write('\n')
                out.write('\n'.join(self.context))
                out.write('\n')

        if out.getvalue():
            out.write('\n')

        if self.build_log and os.path.exists(self.build_log):
            out.write('See build log for details:\n')
            out.write('  %s' % self.build_log)

        return out.getvalue()

    def __str__(self):
        return self.message + self.long_message + self.traceback

    def __reduce__(self):
        """__reduce__ is used to serialize (pickle) ChildErrors.

        Return a function to reconstruct a ChildError, along with the
        salient properties we'll need.
        """
        return _make_child_error, (
            self.message,
            self.module,
            self.name,
            self.traceback,
            self.build_log,
            self.context)


def _make_child_error(msg, module, name, traceback, build_log, context):
    """Used by __reduce__ in ChildError to reconstruct pickled errors."""
    return ChildError(msg, module, name, traceback, build_log, context)<|MERGE_RESOLUTION|>--- conflicted
+++ resolved
@@ -623,23 +623,8 @@
     spack_env = EnvironmentModifications()
     run_env = EnvironmentModifications()
 
-<<<<<<< HEAD
-    # Before proceeding, ensure that specs and packages are consistent
-    #
-    # This is a confusing behavior due to how packages are
-    # constructed.  `setup_dependent_package` may set attributes on
-    # specs in the DAG for use by other packages' install
-    # method. However, spec.package will look up a package via
-    # spack.repo, which defensively copies specs into packages.  This
-    # code ensures that all packages in the DAG have pieces of the
-    # same spec object at build time.
-    #
-    for s in pkg.spec.traverse():
-        assert s.package.spec is s
-=======
     if not dirty:
         clean_environment()
->>>>>>> 8554e933
 
     set_compiler_environment_variables(pkg, spack_env)
     set_build_environment_variables(pkg, spack_env, dirty)
