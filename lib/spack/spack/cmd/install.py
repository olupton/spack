--- conflicted
+++ resolved
@@ -69,18 +69,11 @@
 alternatively one can decide to install only the package or only
 the dependencies"""
     )
-<<<<<<< HEAD
+    subparser.add_argument(
+        '-u', '--until', type=str, dest='until', default=None,
+        help="phase to stop after when installing (default None)")
     arguments.add_common_arguments(subparser,
                                    ['jobs', 'install_status', 'overwrite'])
-=======
-    subparser.add_argument(
-        '-u', '--until', type=str, dest='until', default=None,
-        help="phase to stop after when installing (default None)")
-    arguments.add_common_arguments(subparser, ['jobs', 'install_status'])
-    subparser.add_argument(
-        '--overwrite', action='store_true',
-        help="reinstall an existing spec, even if it has dependents")
->>>>>>> 74e04b7e
     subparser.add_argument(
         '--keep-prefix', action='store_true',
         help="don't remove the install prefix if installation fails")
