--- conflicted
+++ resolved
@@ -38,7 +38,6 @@
         help='generate modules for packages installed upstream',
         action='store_true'
     )
-<<<<<<< HEAD
     refresh_parser.add_argument(
         '--latest',
         help='use the last installed package when multiple ones match',
@@ -51,8 +50,6 @@
     refresh_parser.add_argument(
         '--end-date', help='latest date of installation [YYYY-MM-DD]'
     )
-=======
->>>>>>> 139eaa13
     arguments.add_common_arguments(
         refresh_parser, ['constraint', 'yes_to_all']
     )
@@ -161,21 +158,9 @@
                  if not (item in seen or seen_add(item))]
             )
 
-<<<<<<< HEAD
-    module_cls = spack.modules.module_types[module_type]
-    modules = list()
-    for spec in specs:
-        if os.path.exists(module_cls(spec).layout.filename):
-            modules.append((spec, module_cls(spec).layout.use_name))
-        elif spec.package.installed_upstream:
-            tty.debug("Using upstream module for {0}".format(spec))
-            module = spack.modules.common.upstream_module(spec, module_type)
-            modules.append((spec, module.use_name))
-=======
     modules = list(
         (spec, spack.modules.common.get_module(module_type, spec, False))
         for spec in specs)
->>>>>>> 139eaa13
 
     module_commands = {
         'tcl': 'module load ',
@@ -200,7 +185,6 @@
 
 
 def find(module_type, specs, args):
-<<<<<<< HEAD
     """Returns the module file "use" name if there's a single match. Raises
     error messages otherwise.
     """
@@ -222,11 +206,6 @@
     def module_exists(spec):
         writer = spack.modules.module_types[module_type](spec)
         return os.path.isfile(writer.layout.filename)
-=======
-    """Retrieve paths or use names of module files"""
-
-    single_spec = one_spec_or_raise(specs)
->>>>>>> 139eaa13
 
     if args.recurse_dependencies:
         specs_to_retrieve = list(
