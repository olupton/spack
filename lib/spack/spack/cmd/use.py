--- conflicted
+++ resolved
@@ -22,14 +22,8 @@
 # along with this program; if not, write to the Free Software Foundation,
 # Inc., 59 Temple Place, Suite 330, Boston, MA 02111-1307 USA
 ##############################################################################
-<<<<<<< HEAD
-import argparse
+from external import argparse
 import spack.modules
-=======
-from external import argparse
-import llnl.util.tty as tty
-import spack
->>>>>>> 48d5281e
 
 description ="Add package to environment using dotkit."
 
