--- conflicted
+++ resolved
@@ -123,26 +123,11 @@
     For original concretizer, provide the requirement that was violated when
     raising.
     """
-<<<<<<< HEAD
-    def __init__(self, provided, required=None, constraint_type=None, conflicts=None):
-        # required is only set by the original concretizer.
-        # clingo concretizer handles error messages differently.
-        if required is not None:
-            assert not conflicts  # can't mix formats
-            super(UnsatisfiableSpecError, self).__init__(
-                "%s does not satisfy %s" % (provided, required))
-        else:
-            indented = ['  %s\n' % conflict for conflict in conflicts]
-            conflict_msg = ''.join(indented)
-            msg = '%s is unsatisfiable, conflicts are:\n%s' % (provided, conflict_msg)
-            super(UnsatisfiableSpecError, self).__init__(msg)
-=======
     def __init__(self, provided, required, constraint_type):
         # This is only the entrypoint for old concretizer errors
         super(UnsatisfiableSpecError, self).__init__(
             "%s does not satisfy %s" % (provided, required))
 
->>>>>>> e974b44e
         self.provided = provided
         self.required = required
         self.constraint_type = constraint_type