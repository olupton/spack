# Copyright 2013-2020 Lawrence Livermore National Security, LLC and other
# Spack Project Developers. See the top-level COPYRIGHT file for details.
#
# SPDX-License-Identifier: (Apache-2.0 OR MIT)

"""
Fetch strategies are used to download source code into a staging area
in order to build it.  They need to define the following methods:

    * fetch()
        This should attempt to download/check out source from somewhere.
    * check()
        Apply a checksum to the downloaded source code, e.g. for an archive.
        May not do anything if the fetch method was safe to begin with.
    * expand()
        Expand (e.g., an archive) downloaded file to source, with the
        standard stage source path as the destination directory.
    * reset()
        Restore original state of downloaded code.  Used by clean commands.
        This may just remove the expanded source and re-expand an archive,
        or it may run something like git reset --hard.
    * archive()
        Archive a source directory, e.g. for creating a mirror.
"""
import copy
import functools
import os
import os.path
import re
import shutil
import sys

import llnl.util.tty as tty
import six
import six.moves.urllib.parse as urllib_parse
import spack.config
import spack.error
import spack.util.crypto as crypto
import spack.util.pattern as pattern
import spack.util.url as url_util
import spack.util.web as web_util
from llnl.util.filesystem import (
    working_dir, mkdirp, temp_rename, temp_cwd, get_single_file)
from spack.util.compression import decompressor_for, extension
from spack.util.executable import which
from spack.util.string import comma_and, quote
from spack.version import Version, ver
<<<<<<< HEAD
from spack.util.compression import decompressor_for, extension
=======
>>>>>>> 1741279f

#: List of all fetch strategies, created by FetchStrategy metaclass.
all_strategies = []

CONTENT_TYPE_MISMATCH_WARNING_TEMPLATE = (
    "The contents of {subject} look like {content_type}.  Either the URL"
    " you are trying to use does not exist or you have an internet gateway"
    " issue.  You can remove the bad archive using 'spack clean"
    " <package>', then try again using the correct URL.")


def warn_content_type_mismatch(subject, content_type='HTML'):
    tty.warn(CONTENT_TYPE_MISMATCH_WARNING_TEMPLATE.format(
        subject=subject, content_type=content_type))


def _needs_stage(fun):
    """Many methods on fetch strategies require a stage to be set
       using set_stage().  This decorator adds a check for self.stage."""

    @functools.wraps(fun)
    def wrapper(self, *args, **kwargs):
        if not self.stage:
            raise NoStageError(fun)
        return fun(self, *args, **kwargs)

    return wrapper


def _ensure_one_stage_entry(stage_path):
    """Ensure there is only one stage entry in the stage path."""
    stage_entries = os.listdir(stage_path)
    assert len(stage_entries) == 1
    return os.path.join(stage_path, stage_entries[0])


def fetcher(cls):
    """Decorator used to register fetch strategies."""
    all_strategies.append(cls)
    return cls


class FetchStrategy(object):
    """Superclass of all fetch strategies."""
    #: The URL attribute must be specified either at the package class
    #: level, or as a keyword argument to ``version()``.  It is used to
    #: distinguish fetchers for different versions in the package DSL.
    url_attr = None

    #: Optional attributes can be used to distinguish fetchers when :
    #: classes have multiple ``url_attrs`` at the top-level.
    optional_attrs = []  # optional attributes in version() args.

    def __init__(self, **kwargs):
        # The stage is initialized late, so that fetch strategies can be
        # constructed at package construction time.  This is where things
        # will be fetched.
        self.stage = None
        # Enable or disable caching for this strategy based on
        # 'no_cache' option from version directive.
        self.cache_enabled = not kwargs.pop('no_cache', False)

    # Subclasses need to implement these methods
    def fetch(self):
        """Fetch source code archive or repo.

        Returns:
            bool: True on success, False on failure.
        """

    def check(self):
        """Checksum the archive fetched by this FetchStrategy."""

    def expand(self):
        """Expand the downloaded archive into the stage source path."""

    def reset(self):
        """Revert to freshly downloaded state.

        For archive files, this may just re-expand the archive.
        """

    def archive(self, destination):
        """Create an archive of the downloaded data for a mirror.

        For downloaded files, this should preserve the checksum of the
        original file. For repositories, it should just create an
        expandable tarball out of the downloaded repository.
        """

    @property
    def cachable(self):
        """Whether fetcher is capable of caching the resource it retrieves.

        This generally is determined by whether the resource is
        identifiably associated with a specific package version.

        Returns:
            bool: True if can cache, False otherwise.
        """

    def source_id(self):
        """A unique ID for the source.

        It is intended that a human could easily generate this themselves using
        the information available to them in the Spack package.

        The returned value is added to the content which determines the full
        hash for a package using `str()`.
        """
        raise NotImplementedError

    def mirror_id(self):
        """This is a unique ID for a source that is intended to help identify
        reuse of resources across packages.

        It is unique like source-id, but it does not include the package name
        and is not necessarily easy for a human to create themselves.
        """
        raise NotImplementedError

    def __str__(self):  # Should be human readable URL.
        return "FetchStrategy.__str___"

    @classmethod
    def matches(cls, args):
        """Predicate that matches fetch strategies to arguments of
        the version directive.

        Args:
            args: arguments of the version directive
        """
        return cls.url_attr in args


@fetcher
class BundleFetchStrategy(FetchStrategy):
    """
    Fetch strategy associated with bundle, or no-code, packages.

    Having a basic fetch strategy is a requirement for executing post-install
    hooks.  Consequently, this class provides the API but does little more
    than log messages.

    TODO: Remove this class by refactoring resource handling and the link
    between composite stages and composite fetch strategies (see #11981).
    """
    #: There is no associated URL keyword in ``version()`` for no-code
    #: packages but this property is required for some strategy-related
    #: functions (e.g., check_pkg_attributes).
    url_attr = ''

    def fetch(self):
        """Simply report success -- there is no code to fetch."""
        return True

    @property
    def cachable(self):
        """Report False as there is no code to cache."""
        return False

    def source_id(self):
        """BundlePackages don't have a source id."""
        return ''

    def mirror_id(self):
        """BundlePackages don't have a mirror id."""
<<<<<<< HEAD
        return ''
=======
>>>>>>> 1741279f


@pattern.composite(interface=FetchStrategy)
class FetchStrategyComposite(object):
    """Composite for a FetchStrategy object.

    Implements the GoF composite pattern.
    """
    matches = FetchStrategy.matches

    def source_id(self):
        component_ids = tuple(i.source_id() for i in self)
        if all(component_ids):
            return component_ids


@fetcher
class URLFetchStrategy(FetchStrategy):
    """URLFetchStrategy pulls source code from a URL for an archive, check the
    archive against a checksum, and decompresses the archive.

    The destination for the resulting file(s) is the standard stage path.
    """
    url_attr = 'url'

    # these are checksum types. The generic 'checksum' is deprecated for
    # specific hash names, but we need it for backward compatibility
    optional_attrs = list(crypto.hashes.keys()) + ['checksum']

    def __init__(self, url=None, checksum=None, **kwargs):
        super(URLFetchStrategy, self).__init__(**kwargs)

        # Prefer values in kwargs to the positionals.
        self.url = kwargs.get('url', url)
        self.mirrors = kwargs.get('mirrors', [])

        # digest can be set as the first argument, or from an explicit
        # kwarg by the hash name.
        self.digest = kwargs.get('checksum', checksum)
        for h in self.optional_attrs:
            if h in kwargs:
                self.digest = kwargs[h]

        self.expand_archive = kwargs.get('expand', True)
        self.extra_options = kwargs.get('fetch_options', {})
        self._curl = None

        self.extension = kwargs.get('extension', None)

        if not self.url:
            raise ValueError("URLFetchStrategy requires a url for fetching.")

    @property
    def curl(self):
        if not self._curl:
            self._curl = which('curl', required=True)
        return self._curl

    def source_id(self):
        return self.digest

    def mirror_id(self):
        if not self.digest:
            return None
        # The filename is the digest. A directory is also created based on
        # truncating the digest to avoid creating a directory with too many
        # entries
        return os.path.sep.join(
            ['archive', self.digest[:2], self.digest])

    @property
    def candidate_urls(self):
        return [self.url] + (self.mirrors or [])

    @_needs_stage
    def fetch(self):
        if self.archive_file:
            tty.msg("Already downloaded %s" % self.archive_file)
            return

        url = None
        for url in self.candidate_urls:
            try:
                partial_file, save_file = self._fetch_from_url(url)
                if save_file:
                    os.rename(partial_file, save_file)
                break
            except FetchError as e:
                tty.msg(str(e))
                pass

        if not self.archive_file:
            raise FailedDownloadError(url)

    def _fetch_from_url(self, url):
        save_file = None
        partial_file = None
        if self.stage.save_filename:
            save_file = self.stage.save_filename
            partial_file = self.stage.save_filename + '.part'
        tty.msg("Fetching %s" % url)
        if partial_file:
            save_args = ['-C',
                         '-',  # continue partial downloads
                         '-o',
                         partial_file]  # use a .part file
        else:
            save_args = ['-O']

        curl_args = save_args + [
            '-f',  # fail on >400 errors
            '-D',
            '-',  # print out HTML headers
            '-L',  # resolve 3xx redirects
            url,
        ]

        if not spack.config.get('config:verify_ssl'):
            curl_args.append('-k')

        if sys.stdout.isatty() and tty.msg_enabled():
            curl_args.append('-#')  # status bar when using a tty
        else:
            curl_args.append('-sS')  # just errors when not.

        connect_timeout = spack.config.get('config:connect_timeout', 10)

        if self.extra_options:
            cookie = self.extra_options.get('cookie')
            if cookie:
                curl_args.append('-j')  # junk cookies
                curl_args.append('-b')  # specify cookie
                curl_args.append(cookie)

            timeout = self.extra_options.get('timeout')
            if timeout:
                connect_timeout = max(connect_timeout, int(timeout))

        if connect_timeout > 0:
            # Timeout if can't establish a connection after n sec.
            curl_args.extend(['--connect-timeout', str(connect_timeout)])

        # Run curl but grab the mime type from the http headers
        curl = self.curl
        with working_dir(self.stage.path):
            headers = curl(*curl_args, output=str, fail_on_error=False)

        if curl.returncode != 0:
            # clean up archive on failure.
            if self.archive_file:
                os.remove(self.archive_file)

            if partial_file and os.path.exists(partial_file):
                os.remove(partial_file)

            if curl.returncode == 22:
                # This is a 404.  Curl will print the error.
                raise FailedDownloadError(
                    url, "URL %s was not found!" % url)

            elif curl.returncode == 60:
                # This is a certificate error.  Suggest spack -k
                raise FailedDownloadError(
                    url,
                    "Curl was unable to fetch due to invalid certificate. "
                    "This is either an attack, or your cluster's SSL "
                    "configuration is bad.  If you believe your SSL "
                    "configuration is bad, you can try running spack -k, "
                    "which will not check SSL certificates."
                    "Use this at your own risk.")

            else:
                # This is some other curl error.  Curl will print the
                # error, but print a spack message too
                raise FailedDownloadError(
                    url,
                    "Curl failed with error %d" % curl.returncode)

        # Check if we somehow got an HTML file rather than the archive we
        # asked for.  We only look at the last content type, to handle
        # redirects properly.
        content_types = re.findall(r'Content-Type:[^\r\n]+', headers,
                                   flags=re.IGNORECASE)
        if content_types and 'text/html' in content_types[-1]:
            warn_content_type_mismatch(self.archive_file or "the archive")
        return partial_file, save_file

    @property
    @_needs_stage
    def archive_file(self):
        """Path to the source archive within this stage directory."""
        return self.stage.archive_file

    @property
    def cachable(self):
        return self.cache_enabled and bool(self.digest)

    @_needs_stage
    def expand(self):
        if not self.expand_archive:
            tty.msg("Staging unexpanded archive %s in %s" % (
                    self.archive_file, self.stage.source_path))
            if not self.stage.expanded:
                mkdirp(self.stage.source_path)
            dest = os.path.join(self.stage.source_path,
                                os.path.basename(self.archive_file))
            shutil.move(self.archive_file, dest)
            return

        tty.msg("Staging archive: %s" % self.archive_file)

        if not self.archive_file:
            raise NoArchiveFileError(
                "Couldn't find archive file",
                "Failed on expand() for URL %s" % self.url)

        if not self.extension:
            self.extension = extension(self.archive_file)

        if self.stage.expanded:
            tty.debug('Source already staged to %s' % self.stage.source_path)
            return

        decompress = decompressor_for(self.archive_file, self.extension)

        # Expand all tarballs in their own directory to contain
        # exploding tarballs.
        tarball_container = os.path.join(self.stage.path,
                                         "spack-expanded-archive")

        mkdirp(tarball_container)
        with working_dir(tarball_container):
            decompress(self.archive_file)

        # Check for an exploding tarball, i.e. one that doesn't expand to
        # a single directory.  If the tarball *didn't* explode, move its
        # contents to the staging source directory & remove the container
        # directory.  If the tarball did explode, just rename the tarball
        # directory to the staging source directory.
        #
        # NOTE: The tar program on Mac OS X will encode HFS metadata in
        # hidden files, which can end up *alongside* a single top-level
        # directory.  We initially ignore presence of hidden files to
        # accomodate these "semi-exploding" tarballs but ensure the files
        # are copied to the source directory.
        files = os.listdir(tarball_container)
        non_hidden = [f for f in files if not f.startswith('.')]
        if len(non_hidden) == 1:
            src = os.path.join(tarball_container, non_hidden[0])
            if os.path.isdir(src):
                self.stage.srcdir = non_hidden[0]
                shutil.move(src, self.stage.source_path)
                if len(files) > 1:
                    files.remove(non_hidden[0])
                    for f in files:
                        src = os.path.join(tarball_container, f)
                        dest = os.path.join(self.stage.path, f)
                        shutil.move(src, dest)
                os.rmdir(tarball_container)
            else:
                # This is a non-directory entry (e.g., a patch file) so simply
                # rename the tarball container to be the source path.
                shutil.move(tarball_container, self.stage.source_path)

        else:
            shutil.move(tarball_container, self.stage.source_path)

    def archive(self, destination):
        """Just moves this archive to the destination."""
        if not self.archive_file:
            raise NoArchiveFileError("Cannot call archive() before fetching.")

        web_util.push_to_url(
            self.archive_file,
            destination,
            keep_original=True)

    @_needs_stage
    def check(self):
        """Check the downloaded archive against a checksum digest.
           No-op if this stage checks code out of a repository."""
        if not self.digest:
            raise NoDigestError(
                "Attempt to check URLFetchStrategy with no digest.")

        checker = crypto.Checker(self.digest)
        if not checker.check(self.archive_file):
            raise ChecksumError(
                "%s checksum failed for %s" %
                (checker.hash_name, self.archive_file),
                "Expected %s but got %s" % (self.digest, checker.sum))

    @_needs_stage
    def reset(self):
        """
        Removes the source path if it exists, then re-expands the archive.
        """
        if not self.archive_file:
            raise NoArchiveFileError(
                "Tried to reset URLFetchStrategy before fetching",
                "Failed on reset() for URL %s" % self.url)

        # Remove everything but the archive from the stage
        for filename in os.listdir(self.stage.path):
            abspath = os.path.join(self.stage.path, filename)
            if abspath != self.archive_file:
                shutil.rmtree(abspath, ignore_errors=True)

        # Expand the archive again
        self.expand()

    def __repr__(self):
        url = self.url if self.url else "no url"
        return "%s<%s>" % (self.__class__.__name__, url)

    def __str__(self):
        if self.url:
            return self.url
        else:
            return "[no url]"


@fetcher
class CacheURLFetchStrategy(URLFetchStrategy):
    """The resource associated with a cache URL may be out of date."""

    @_needs_stage
    def fetch(self):
        path = re.sub('^file://', '', self.url)

        # check whether the cache file exists.
        if not os.path.isfile(path):
            raise NoCacheError('No cache of %s' % path)

        # remove old symlink if one is there.
        filename = self.stage.save_filename
        if os.path.exists(filename):
            os.remove(filename)

        # Symlink to local cached archive.
        os.symlink(path, filename)

        # Remove link if checksum fails, or subsequent fetchers
        # will assume they don't need to download.
        if self.digest:
            try:
                self.check()
            except ChecksumError:
                os.remove(self.archive_file)
                raise

        # Notify the user how we fetched.
        tty.msg('Using cached archive: %s' % path)


class VCSFetchStrategy(FetchStrategy):
    """Superclass for version control system fetch strategies.

    Like all fetchers, VCS fetchers are identified by the attributes
    passed to the ``version`` directive.  The optional_attrs for a VCS
    fetch strategy represent types of revisions, e.g. tags, branches,
    commits, etc.

    The required attributes (git, svn, etc.) are used to specify the URL
    and to distinguish a VCS fetch strategy from a URL fetch strategy.

    """

    def __init__(self, **kwargs):
        super(VCSFetchStrategy, self).__init__(**kwargs)

        # Set a URL based on the type of fetch strategy.
        self.url = kwargs.get(self.url_attr, None)
        if not self.url:
            raise ValueError(
                "%s requires %s argument." % (self.__class__, self.url_attr))

        for attr in self.optional_attrs:
            setattr(self, attr, kwargs.get(attr, None))

    @_needs_stage
    def check(self):
        tty.msg("No checksum needed when fetching with %s" % self.url_attr)

    @_needs_stage
    def expand(self):
        tty.debug(
            "Source fetched with %s is already expanded." % self.url_attr)

    @_needs_stage
    def archive(self, destination, **kwargs):
        assert (extension(destination) == 'tar.gz')
        assert (self.stage.source_path.startswith(self.stage.path))

        tar = which('tar', required=True)

        patterns = kwargs.get('exclude', None)
        if patterns is not None:
            if isinstance(patterns, six.string_types):
                patterns = [patterns]
            for p in patterns:
                tar.add_default_arg('--exclude=%s' % p)

        with working_dir(self.stage.path):
            if self.stage.srcdir:
                # Here we create an archive with the default repository name.
                # The 'tar' command has options for changing the name of a
                # directory that is included in the archive, but they differ
                # based on OS, so we temporarily rename the repo
                with temp_rename(self.stage.source_path, self.stage.srcdir):
                    tar('-czf', destination, self.stage.srcdir)
            else:
                tar('-czf', destination,
                    os.path.basename(self.stage.source_path))

    def __str__(self):
        return "VCS: %s" % self.url

    def __repr__(self):
        return "%s<%s>" % (self.__class__, self.url)


@fetcher
class GoFetchStrategy(VCSFetchStrategy):
    """Fetch strategy that employs the `go get` infrastructure.

    Use like this in a package:

       version('name',
               go='github.com/monochromegane/the_platinum_searcher/...')

    Go get does not natively support versions, they can be faked with git.

    The fetched source will be moved to the standard stage sourcepath directory
    during the expand step.
    """
    url_attr = 'go'

    def __init__(self, **kwargs):
        # Discards the keywords in kwargs that may conflict with the next
        # call to __init__
        forwarded_args = copy.copy(kwargs)
        forwarded_args.pop('name', None)
        super(GoFetchStrategy, self).__init__(**forwarded_args)

        self._go = None

    @property
    def go_version(self):
        vstring = self.go('version', output=str).split(' ')[2]
        return Version(vstring)

    @property
    def go(self):
        if not self._go:
            self._go = which('go', required=True)
        return self._go

    @_needs_stage
    def fetch(self):
        tty.msg("Getting go resource:", self.url)

        with working_dir(self.stage.path):
            try:
                os.mkdir('go')
            except OSError:
                pass
            env = dict(os.environ)
            env['GOPATH'] = os.path.join(os.getcwd(), 'go')
            self.go('get', '-v', '-d', self.url, env=env)

    def archive(self, destination):
        super(GoFetchStrategy, self).archive(destination, exclude='.git')

    @_needs_stage
    def expand(self):
        tty.debug(
            "Source fetched with %s is already expanded." % self.url_attr)

        # Move the directory to the well-known stage source path
        repo_root = _ensure_one_stage_entry(self.stage.path)
        shutil.move(repo_root, self.stage.source_path)

    @_needs_stage
    def reset(self):
        with working_dir(self.stage.source_path):
            self.go('clean')

    def __str__(self):
        return "[go] %s" % self.url


@fetcher
class GitFetchStrategy(VCSFetchStrategy):

    """
    Fetch strategy that gets source code from a git repository.
    Use like this in a package:

        version('name', git='https://github.com/project/repo.git')

    Optionally, you can provide a branch, or commit to check out, e.g.:

        version('1.1', git='https://github.com/project/repo.git', tag='v1.1')

    You can use these three optional attributes in addition to ``git``:

        * ``branch``: Particular branch to build from (default is the
                      repository's default branch)
        * ``tag``: Particular tag to check out
        * ``commit``: Particular commit hash in the repo

    Repositories are cloned into the standard stage source path directory.
    """
    url_attr = 'git'
    optional_attrs = ['tag', 'branch', 'commit', 'submodules',
                      'get_full_repo', 'submodules_delete']

    def __init__(self, **kwargs):
        # Discards the keywords in kwargs that may conflict with the next call
        # to __init__
        forwarded_args = copy.copy(kwargs)
        forwarded_args.pop('name', None)
        super(GitFetchStrategy, self).__init__(**forwarded_args)

        self._git = None
        self.submodules = kwargs.get('submodules', False)
        self.submodules_delete = kwargs.get('submodules_delete', False)
        self.get_full_repo = kwargs.get('get_full_repo', False)

    @property
    def git_version(self):
        vstring = self.git('--version', output=str).lstrip('git version ')
        return Version(vstring)

    @property
    def git(self):
        if not self._git:
            self._git = which('git', required=True)

            # If the user asked for insecure fetching, make that work
            # with git as well.
            if not spack.config.get('config:verify_ssl'):
                self._git.add_default_env('GIT_SSL_NO_VERIFY', 'true')

        return self._git

    @property
    def cachable(self):
        return self.cache_enabled and bool(self.commit or self.tag)

    def source_id(self):
        return self.commit or self.tag

    def mirror_id(self):
        repo_ref = self.commit or self.tag or self.branch or 'HEAD'
        if self.submodules:
            repo_ref += '_submodules'
        if self.get_full_repo:
            repo_ref += '_full'
        repo_path = url_util.parse(self.url).path
        result = os.path.sep.join(['git', repo_path, repo_ref])
        return result

    def _repo_info(self):
        args = ''

        if self.commit:
            args = ' at commit {0}'.format(self.commit)
        elif self.tag:
            args = ' at tag {0}'.format(self.tag)
        elif self.branch:
            args = ' on branch {0}'.format(self.branch)

        return '{0}{1}'.format(self.url, args)

    @_needs_stage
    def fetch(self):
        if self.stage.expanded:
            tty.msg("Already fetched {0}".format(self.stage.source_path))
            return

        tty.msg("Cloning git repository: {0}".format(self._repo_info()))

        git = self.git
        if self.commit:
            # Need to do a regular clone and check out everything if
            # they asked for a particular commit.
            debug = spack.config.get('config:debug')

            clone_args = ['clone', self.url]
            if not debug:
                clone_args.insert(1, '--quiet')
            with temp_cwd():
                git(*clone_args)
                repo_name = get_single_file('.')
                self.stage.srcdir = repo_name
                shutil.move(repo_name, self.stage.source_path)

            with working_dir(self.stage.source_path):
                checkout_args = ['checkout', self.commit]
                if not debug:
                    checkout_args.insert(1, '--quiet')
                git(*checkout_args)

        else:
            # Can be more efficient if not checking out a specific commit.
            args = ['clone']
            if not spack.config.get('config:debug'):
                args.append('--quiet')

            # If we want a particular branch ask for it.
            if self.branch:
                args.extend(['--branch', self.branch])
            elif self.tag and self.git_version >= ver('1.8.5.2'):
                args.extend(['--branch', self.tag])

            # Try to be efficient if we're using a new enough git.
            # This checks out only one branch's history
            if self.git_version >= ver('1.7.10'):
                if self.get_full_repo:
                    args.append('--no-single-branch')
                else:
                    args.append('--single-branch')

            with temp_cwd():
                # Yet more efficiency: only download a 1-commit deep
                # tree, if the in-use git and protocol permit it.
                if (not self.get_full_repo) and \
                   self.git_version >= ver('1.7.1') and \
                   self.protocol_supports_shallow_clone():
                    args.extend(['--depth', '1'])

                args.extend([self.url])
                git(*args)

                repo_name = get_single_file('.')
                self.stage.srcdir = repo_name
                shutil.move(repo_name, self.stage.source_path)

            with working_dir(self.stage.source_path):
                # For tags, be conservative and check them out AFTER
                # cloning.  Later git versions can do this with clone
                # --branch, but older ones fail.
                if self.tag and self.git_version < ver('1.8.5.2'):
                    # pull --tags returns a "special" error code of 1 in
                    # older versions that we have to ignore.
                    # see: https://github.com/git/git/commit/19d122b
                    pull_args = ['pull', '--tags']
                    co_args = ['checkout', self.tag]
                    if not spack.config.get('config:debug'):
                        pull_args.insert(1, '--quiet')
                        co_args.insert(1, '--quiet')

                    git(*pull_args, ignore_errors=1)
                    git(*co_args)

        if self.submodules_delete:
            with working_dir(self.stage.source_path):
                for submodule_to_delete in self.submodules_delete:
                    args = ['rm', submodule_to_delete]
                    if not spack.config.get('config:debug'):
                        args.insert(1, '--quiet')
                    git(*args)

        # Init submodules if the user asked for them.
        if self.submodules:
            with working_dir(self.stage.source_path):
                args = ['submodule', 'update', '--init', '--recursive']
                if not spack.config.get('config:debug'):
                    args.insert(1, '--quiet')
                git(*args)

    def archive(self, destination):
        kwargs = dict()
        super(GitFetchStrategy, self).archive(destination, **kwargs)

    def get_commit(self):
        return self.git('rev-parse', 'HEAD', output=str).strip()

    @_needs_stage
    def reset(self):
        with working_dir(self.stage.source_path):
            co_args = ['checkout', '.']
            clean_args = ['clean', '-f']
            if spack.config.get('config:debug'):
                co_args.insert(1, '--quiet')
                clean_args.insert(1, '--quiet')

            self.git(*co_args)
            self.git(*clean_args)

    def protocol_supports_shallow_clone(self):
        """Shallow clone operations (--depth #) are not supported by the basic
        HTTP protocol or by no-protocol file specifications.
        Use (e.g.) https:// or file:// instead."""
        return not (self.url.startswith('http://') or
                    self.url.startswith('/'))

    def __str__(self):
        return '[git] {0}'.format(self._repo_info())


@fetcher
class SvnFetchStrategy(VCSFetchStrategy):

    """Fetch strategy that gets source code from a subversion repository.
       Use like this in a package:

           version('name', svn='http://www.example.com/svn/trunk')

       Optionally, you can provide a revision for the URL:

           version('name', svn='http://www.example.com/svn/trunk',
                   revision='1641')

    Repositories are checked out into the standard stage source path directory.
    """
    url_attr = 'svn'
    optional_attrs = ['revision']

    def __init__(self, **kwargs):
        # Discards the keywords in kwargs that may conflict with the next call
        # to __init__
        forwarded_args = copy.copy(kwargs)
        forwarded_args.pop('name', None)
        super(SvnFetchStrategy, self).__init__(**forwarded_args)

        self._svn = None
        if self.revision is not None:
            self.revision = str(self.revision)

    @property
    def svn(self):
        if not self._svn:
            self._svn = which('svn', required=True)
        return self._svn

    @property
    def cachable(self):
        return self.cache_enabled and bool(self.revision)

    def source_id(self):
        return self.revision

    def mirror_id(self):
        if self.revision:
            repo_path = url_util.parse(self.url).path
            result = os.path.sep.join(['svn', repo_path, self.revision])
            return result

    @_needs_stage
    def fetch(self):
        if self.stage.expanded:
            tty.msg("Already fetched %s" % self.stage.source_path)
            return

        tty.msg("Checking out subversion repository: %s" % self.url)

        args = ['checkout', '--force', '--quiet']
        if self.revision:
            args += ['-r', self.revision]
        args.extend([self.url])

        with temp_cwd():
            self.svn(*args)
            repo_name = get_single_file('.')
            self.stage.srcdir = repo_name
            shutil.move(repo_name, self.stage.source_path)

    def _remove_untracked_files(self):
        """Removes untracked files in an svn repository."""
        with working_dir(self.stage.source_path):
            status = self.svn('status', '--no-ignore', output=str)
            self.svn('status', '--no-ignore')
            for line in status.split('\n'):
                if not re.match('^[I?]', line):
                    continue
                path = line[8:].strip()
                if os.path.isfile(path):
                    os.unlink(path)
                elif os.path.isdir(path):
                    shutil.rmtree(path, ignore_errors=True)

    def archive(self, destination):
        super(SvnFetchStrategy, self).archive(destination, exclude='.svn')

    @_needs_stage
    def reset(self):
        self._remove_untracked_files()
        with working_dir(self.stage.source_path):
            self.svn('revert', '.', '-R')

    def __str__(self):
        return "[svn] %s" % self.url


@fetcher
class HgFetchStrategy(VCSFetchStrategy):

    """
    Fetch strategy that gets source code from a Mercurial repository.
    Use like this in a package:

        version('name', hg='https://jay.grs.rwth-aachen.de/hg/lwm2')

    Optionally, you can provide a branch, or revision to check out, e.g.:

        version('torus',
                hg='https://jay.grs.rwth-aachen.de/hg/lwm2', branch='torus')

    You can use the optional 'revision' attribute to check out a
    branch, tag, or particular revision in hg.  To prevent
    non-reproducible builds, using a moving target like a branch is
    discouraged.

        * ``revision``: Particular revision, branch, or tag.

    Repositories are cloned into the standard stage source path directory.
    """
    url_attr = 'hg'
    optional_attrs = ['revision']

    def __init__(self, **kwargs):
        # Discards the keywords in kwargs that may conflict with the next call
        # to __init__
        forwarded_args = copy.copy(kwargs)
        forwarded_args.pop('name', None)
        super(HgFetchStrategy, self).__init__(**forwarded_args)

        self._hg = None

    @property
    def hg(self):
        """:returns: The hg executable
        :rtype: Executable
        """
        if not self._hg:
            self._hg = which('hg', required=True)

            # When building PythonPackages, Spack automatically sets
            # PYTHONPATH. This can interfere with hg, which is a Python
            # script. Unset PYTHONPATH while running hg.
            self._hg.add_default_env('PYTHONPATH', '')

        return self._hg

    @property
    def cachable(self):
        return self.cache_enabled and bool(self.revision)

    def source_id(self):
        return self.revision

    def mirror_id(self):
        if self.revision:
            repo_path = url_util.parse(self.url).path
            result = os.path.sep.join(['hg', repo_path, self.revision])
            return result

    @_needs_stage
    def fetch(self):
        if self.stage.expanded:
            tty.msg("Already fetched %s" % self.stage.source_path)
            return

        args = []
        if self.revision:
            args.append('at revision %s' % self.revision)
        tty.msg("Cloning mercurial repository:", self.url, *args)

        args = ['clone']

        if not spack.config.get('config:verify_ssl'):
            args.append('--insecure')

        if self.revision:
            args.extend(['-r', self.revision])

        args.extend([self.url])

        with temp_cwd():
            self.hg(*args)
            repo_name = get_single_file('.')
            self.stage.srcdir = repo_name
            shutil.move(repo_name, self.stage.source_path)

    def archive(self, destination):
        super(HgFetchStrategy, self).archive(destination, exclude='.hg')

    @_needs_stage
    def reset(self):
        with working_dir(self.stage.path):
            source_path = self.stage.source_path
            scrubbed = "scrubbed-source-tmp"

            args = ['clone']
            if self.revision:
                args += ['-r', self.revision]
            args += [source_path, scrubbed]
            self.hg(*args)

            shutil.rmtree(source_path, ignore_errors=True)
            shutil.move(scrubbed, source_path)

    def __str__(self):
        return "[hg] %s" % self.url


@fetcher
class S3FetchStrategy(URLFetchStrategy):
    """FetchStrategy that pulls from an S3 bucket."""
    url_attr = 's3'

    def __init__(self, *args, **kwargs):
        try:
            super(S3FetchStrategy, self).__init__(*args, **kwargs)
        except ValueError:
            if not kwargs.get('url'):
                raise ValueError(
                    "S3FetchStrategy requires a url for fetching.")

    @_needs_stage
    def fetch(self):
        if self.archive_file:
            tty.msg("Already downloaded %s" % self.archive_file)
            return

        parsed_url = url_util.parse(self.url)
        if parsed_url.scheme != 's3':
            raise FetchError(
                'S3FetchStrategy can only fetch from s3:// urls.')

        tty.msg("Fetching %s" % self.url)

        basename = os.path.basename(parsed_url.path)

        with working_dir(self.stage.path):
            _, headers, stream = web_util.read_from_url(self.url)

            with open(basename, 'wb') as f:
                shutil.copyfileobj(stream, f)

            content_type = web_util.get_header(headers, 'Content-type')

        if content_type == 'text/html':
            warn_content_type_mismatch(self.archive_file or "the archive")

        if self.stage.save_filename:
            os.rename(
                os.path.join(self.stage.path, basename),
                self.stage.save_filename)

        if not self.archive_file:
            raise FailedDownloadError(self.url)


def stable_target(fetcher):
    """Returns whether the fetcher target is expected to have a stable
       checksum. This is only true if the target is a preexisting archive
       file."""
    if isinstance(fetcher, URLFetchStrategy) and fetcher.cachable:
        return True
    return False


def from_url(url):
    """Given a URL, find an appropriate fetch strategy for it.
       Currently just gives you a URLFetchStrategy that uses curl.

       TODO: make this return appropriate fetch strategies for other
             types of URLs.
    """
    return URLFetchStrategy(url)


def from_kwargs(**kwargs):
    """Construct an appropriate FetchStrategy from the given keyword arguments.

    Args:
        **kwargs: dictionary of keyword arguments, e.g. from a
            ``version()`` directive in a package.

    Returns:
        fetch_strategy: The fetch strategy that matches the args, based
            on attribute names (e.g., ``git``, ``hg``, etc.)

    Raises:
        FetchError: If no ``fetch_strategy`` matches the args.
    """
    for fetcher in all_strategies:
        if fetcher.matches(kwargs):
            return fetcher(**kwargs)

    raise InvalidArgsError(**kwargs)


def check_pkg_attributes(pkg):
    """Find ambiguous top-level fetch attributes in a package.

    Currently this only ensures that two or more VCS fetch strategies are
    not specified at once.
    """
    # a single package cannot have URL attributes for multiple VCS fetch
    # strategies *unless* they are the same attribute.
    conflicts = set([s.url_attr for s in all_strategies
                     if hasattr(pkg, s.url_attr)])

    # URL isn't a VCS fetch method. We can use it with a VCS method.
    conflicts -= set(['url'])

    if len(conflicts) > 1:
        raise FetcherConflict(
            'Package %s cannot specify %s together. Pick at most one.'
            % (pkg.name, comma_and(quote(conflicts))))


def _check_version_attributes(fetcher, pkg, version):
    """Ensure that the fetcher for a version is not ambiguous.

    This assumes that we have already determined the fetcher for the
    specific version using ``for_package_version()``
    """
    all_optionals = set(a for s in all_strategies for a in s.optional_attrs)

    args = pkg.versions[version]
    extra\
        = set(args) - set(fetcher.optional_attrs) - \
        set([fetcher.url_attr, 'no_cache'])
    extra.intersection_update(all_optionals)

    if extra:
        legal_attrs = [fetcher.url_attr] + list(fetcher.optional_attrs)
        raise FetcherConflict(
            "%s version '%s' has extra arguments: %s"
            % (pkg.name, version, comma_and(quote(extra))),
            "Valid arguments for a %s fetcher are: \n    %s"
            % (fetcher.url_attr, comma_and(quote(legal_attrs))))


def _extrapolate(pkg, version):
    """Create a fetcher from an extrapolated URL for this version."""
    try:
        return URLFetchStrategy(pkg.url_for_version(version),
                                fetch_options=pkg.fetch_options)
    except spack.package.NoURLError:
        msg = ("Can't extrapolate a URL for version %s "
               "because package %s defines no URLs")
        raise ExtrapolationError(msg % (version, pkg.name))


def _from_merged_attrs(fetcher, pkg, version):
    """Create a fetcher from merged package and version attributes."""
    if fetcher.url_attr == 'url':
        url = pkg.url_for_version(version)
        # TODO: refactor this logic into its own method or function
        # TODO: to avoid duplication
        mirrors = [spack.url.substitute_version(u, version)
                   for u in getattr(pkg, 'urls', [])[1:]]
        attrs = {fetcher.url_attr: url, 'mirrors': mirrors}
    else:
        url = getattr(pkg, fetcher.url_attr)
        attrs = {fetcher.url_attr: url}

    attrs['fetch_options'] = pkg.fetch_options
    attrs.update(pkg.versions[version])
    return fetcher(**attrs)


def for_package_version(pkg, version):
    """Determine a fetch strategy based on the arguments supplied to
       version() in the package description."""

    # No-code packages have a custom fetch strategy to work around issues
    # with resource staging.
    if not pkg.has_code:
        return BundleFetchStrategy()

    check_pkg_attributes(pkg)

    if not isinstance(version, Version):
        version = Version(version)

    # If it's not a known version, try to extrapolate one by URL
    if version not in pkg.versions:
        return _extrapolate(pkg, version)

    # Set package args first so version args can override them
    args = {'fetch_options': pkg.fetch_options}
    # Grab a dict of args out of the package version dict
    args.update(pkg.versions[version])

    # If the version specifies a `url_attr` directly, use that.
    for fetcher in all_strategies:
        if fetcher.url_attr in args:
            _check_version_attributes(fetcher, pkg, version)
            return fetcher(**args)

    # if a version's optional attributes imply a particular fetch
    # strategy, and we have the `url_attr`, then use that strategy.
    for fetcher in all_strategies:
        if hasattr(pkg, fetcher.url_attr) or fetcher.url_attr == 'url':
            optionals = fetcher.optional_attrs
            if optionals and any(a in args for a in optionals):
                _check_version_attributes(fetcher, pkg, version)
                return _from_merged_attrs(fetcher, pkg, version)

    # if the optional attributes tell us nothing, then use any `url_attr`
    # on the package.  This prefers URL vs. VCS, b/c URLFetchStrategy is
    # defined first in this file.
    for fetcher in all_strategies:
        if hasattr(pkg, fetcher.url_attr):
            _check_version_attributes(fetcher, pkg, version)
            return _from_merged_attrs(fetcher, pkg, version)

    raise InvalidArgsError(pkg, version, **args)


def from_url_scheme(url, *args, **kwargs):
    """Finds a suitable FetchStrategy by matching its url_attr with the scheme
       in the given url."""

    url = kwargs.get('url', url)
    parsed_url = urllib_parse.urlparse(url, scheme='file')

    scheme_mapping = (
        kwargs.get('scheme_mapping') or
        {
            'file': 'url',
            'http': 'url',
            'https': 'url',
            'ftp': 'url',
            'ftps': 'url',
        })

    scheme = parsed_url.scheme
    scheme = scheme_mapping.get(scheme, scheme)

    for fetcher in all_strategies:
        url_attr = getattr(fetcher, 'url_attr', None)
        if url_attr and url_attr == scheme:
            return fetcher(url, *args, **kwargs)

    raise ValueError(
        'No FetchStrategy found for url with scheme: "{SCHEME}"'.format(
            SCHEME=parsed_url.scheme))


def from_list_url(pkg):
    """If a package provides a URL which lists URLs for resources by
       version, this can can create a fetcher for a URL discovered for
       the specified package's version."""

    if pkg.list_url:
        try:
            versions = pkg.fetch_remote_versions()
            try:
                # get a URL, and a checksum if we have it
                url_from_list = versions[pkg.version]
                checksum = None

                # try to find a known checksum for version, from the package
                version = pkg.version
                if version in pkg.versions:
                    args = pkg.versions[version]
                    checksum = next(
                        (v for k, v in args.items() if k in crypto.hashes),
                        args.get('checksum'))

                # construct a fetcher
                return URLFetchStrategy(url_from_list, checksum,
                                        fetch_options=pkg.fetch_options)
            except KeyError as e:
                tty.debug(e)
                tty.msg("Cannot find version %s in url_list" % pkg.version)

        except BaseException as e:
            # TODO: Don't catch BaseException here! Be more specific.
            tty.debug(e)
            tty.msg("Could not determine url from list_url.")


class FsCache(object):

    def __init__(self, root):
        self.root = os.path.abspath(root)

    def store(self, fetcher, relative_dest):
        # skip fetchers that aren't cachable
        if not fetcher.cachable:
            return

        # Don't store things that are already cached.
        if isinstance(fetcher, CacheURLFetchStrategy):
            return

        dst = os.path.join(self.root, relative_dest)
        mkdirp(os.path.dirname(dst))
        fetcher.archive(dst)

    def fetcher(self, target_path, digest, **kwargs):
        path = os.path.join(self.root, target_path)
        return CacheURLFetchStrategy(path, digest, **kwargs)

    def destroy(self):
        shutil.rmtree(self.root, ignore_errors=True)


class FetchError(spack.error.SpackError):
    """Superclass fo fetcher errors."""


class NoCacheError(FetchError):
    """Raised when there is no cached archive for a package."""


class FailedDownloadError(FetchError):
    """Raised when a download fails."""
    def __init__(self, url, msg=""):
        super(FailedDownloadError, self).__init__(
            "Failed to fetch file from URL: %s" % url, msg)
        self.url = url


class NoArchiveFileError(FetchError):
    """"Raised when an archive file is expected but none exists."""


class NoDigestError(FetchError):
    """Raised after attempt to checksum when URL has no digest."""


class ExtrapolationError(FetchError):
    """Raised when we can't extrapolate a version for a package."""


class FetcherConflict(FetchError):
    """Raised for packages with invalid fetch attributes."""


class InvalidArgsError(FetchError):
    """Raised when a version can't be deduced from a set of arguments."""
    def __init__(self, pkg=None, version=None, **args):
        msg = "Could not guess a fetch strategy"
        if pkg:
            msg += ' for {pkg}'.format(pkg=pkg)
            if version:
                msg += '@{version}'.format(version=version)
        long_msg = 'with arguments: {args}'.format(args=args)
        super(InvalidArgsError, self).__init__(msg, long_msg)


class ChecksumError(FetchError):
    """Raised when archive fails to checksum."""


class NoStageError(FetchError):
    """Raised when fetch operations are called before set_stage()."""
    def __init__(self, method):
        super(NoStageError, self).__init__(
            "Must call FetchStrategy.set_stage() before calling %s" %
            method.__name__)<|MERGE_RESOLUTION|>--- conflicted
+++ resolved
@@ -45,10 +45,6 @@
 from spack.util.executable import which
 from spack.util.string import comma_and, quote
 from spack.version import Version, ver
-<<<<<<< HEAD
-from spack.util.compression import decompressor_for, extension
-=======
->>>>>>> 1741279f
 
 #: List of all fetch strategies, created by FetchStrategy metaclass.
 all_strategies = []
@@ -216,10 +212,7 @@
 
     def mirror_id(self):
         """BundlePackages don't have a mirror id."""
-<<<<<<< HEAD
         return ''
-=======
->>>>>>> 1741279f
 
 
 @pattern.composite(interface=FetchStrategy)
