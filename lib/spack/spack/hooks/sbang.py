--- conflicted
+++ resolved
@@ -15,10 +15,7 @@
 import llnl.util.filesystem as fs
 import llnl.util.tty as tty
 
-<<<<<<< HEAD
-=======
 import spack.package_prefs
->>>>>>> e974b44e
 import spack.paths
 import spack.spec
 import spack.store
@@ -141,7 +138,6 @@
             patched.write(b'<?php ' + old_shebang_line + b' ?>')
         else:
             patched.write(old_shebang_line)
-<<<<<<< HEAD
 
         # After copying the remainder of the file, we can close the original
         shutil.copyfileobj(original, patched)
@@ -149,15 +145,6 @@
     # And close the temporary file so we can move it.
     patched.close()
 
-=======
-
-        # After copying the remainder of the file, we can close the original
-        shutil.copyfileobj(original, patched)
-
-    # And close the temporary file so we can move it.
-    patched.close()
-
->>>>>>> e974b44e
     # Overwrite original file with patched file, and keep the original mode
     shutil.move(patched.name, path)
     os.chmod(path, saved_mode)
