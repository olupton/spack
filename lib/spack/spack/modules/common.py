--- conflicted
+++ resolved
@@ -792,9 +792,8 @@
         return specs + literals
 
     def _create_module_list_of(self, what):
-<<<<<<< HEAD
         mod = self.conf.module
-        name = self.conf.module_set_name
+        name = self.conf.name
         kind = mod.__name__.rsplit('.', 1)[-1]
         validate = self.conf.load_only_generated
         index = dict()
@@ -824,12 +823,6 @@
         return [mod.make_layout(x, name).use_name
                 for x in getattr(self.conf, what)
                 if _valid(x)]
-=======
-        m = self.conf.module
-        name = self.conf.name
-        return [m.make_layout(x, name).use_name
-                for x in getattr(self.conf, what)]
->>>>>>> e974b44e
 
     @tengine.context_property
     def verbose(self):
@@ -956,12 +949,9 @@
             fp.set_permissions_by_spec(self.layout.filename, self.spec)
 
         # Symlink defaults if needed
-<<<<<<< HEAD
-=======
         self.update_module_defaults()
 
     def update_module_defaults(self):
->>>>>>> e974b44e
         if any(self.spec.satisfies(default) for default in self.conf.defaults):
             # This spec matches a default, it needs to be symlinked to default
             # Symlink to a tmp location first and move, so that existing
