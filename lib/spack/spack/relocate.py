# Copyright 2013-2019 Lawrence Livermore National Security, LLC and other
# Spack Project Developers. See the top-level COPYRIGHT file for details.
#
# SPDX-License-Identifier: (Apache-2.0 OR MIT)


import os
import re
import platform
import spack.repo
import spack.cmd
import llnl.util.lang
from spack.util.executable import Executable, ProcessError
import llnl.util.tty as tty


class InstallRootStringException(spack.error.SpackError):
    """
    Raised when the relocated binary still has the install root string.
    """

    def __init__(self, file_path, root_path):
        super(InstallRootStringException, self).__init__(
            "\n %s \ncontains string\n %s \n"
            "after replacing it in rpaths.\n"
            "Package should not be relocated.\n Use -a to override." %
            (file_path, root_path))


class BinaryStringReplacementException(spack.error.SpackError):
    """
    Raised when the size of the file changes after binary path substitution.
    """

    def __init__(self, file_path, old_len, new_len):
        super(BinaryStringReplacementException, self).__init__(
            "Doing a binary string replacement in %s failed.\n"
            "The size of the file changed from %s to %s\n"
            "when it should have remanined the same." %
            (file_path, old_len, new_len))


class MissingMacholibException(spack.error.SpackError):
    """
    Raised when the size of the file changes after binary path substitution.
    """

    def __init__(self, error):
        super(MissingMacholibException, self).__init__(
            "%s\n"
            "Python package macholib needs to be avaiable to list\n"
            "and modify a mach-o binary's rpaths, deps and id.\n"
            "Use virtualenv with pip install macholib or\n"
            "use spack to install the py-macholib package\n"
            "spack install py-macholib\n"
            "spack activate py-macholib\n"
            "spack load python\n"
            % error)


def get_patchelf():
    """
    Builds and installs spack patchelf package on linux platforms
    using the first concretized spec.
    Returns the full patchelf binary path.
    """
    # as we may need patchelf, find out where it is
    patchelf = spack.util.executable.which('patchelf')
    if patchelf is not None:
        return patchelf.path
    else:
        if str(spack.architecture.platform()) == 'test':
            return None
        if str(spack.architecture.platform()) == 'darwin':
            return None
        patchelf_spec = spack.cmd.parse_specs("patchelf", concretize=True)[0]
        patchelf = spack.repo.get(patchelf_spec)
        if not patchelf.installed:
            patchelf.do_install(use_cache=False)
        patchelf_executable = os.path.join(patchelf.prefix.bin, "patchelf")
        return patchelf_executable


def get_existing_elf_rpaths(path_name):
    """
    Return the RPATHS returned by patchelf --print-rpath path_name
    as a list of strings.
    """
    patchelf = Executable(get_patchelf())
    try:
        output = patchelf('--print-rpath', '%s' %
                          path_name, output=str, error=str)
        return output.rstrip('\n').split(':')
    except ProcessError as e:
        tty.debug('patchelf --print-rpath produced an error on %s' %
                  path_name, e)
        return []
    return


def get_relative_rpaths(path_name, orig_dir, orig_rpaths):
    """
    Replaces orig_dir with relative path from dirname(path_name) if an rpath
    in orig_rpaths contains orig_path. Prefixes $ORIGIN
    to relative paths and returns replacement rpaths.
    """
    rel_rpaths = []
    for rpath in orig_rpaths:
        if re.match(orig_dir, rpath):
            rel = os.path.relpath(rpath, start=os.path.dirname(path_name))
            rel_rpaths.append('$ORIGIN/%s' % rel)
        else:
            rel_rpaths.append(rpath)
    return rel_rpaths


def set_placeholder(dirname):
    """
    return string of @'s with same length
    """
    return '@' * len(dirname)


def get_placeholder_rpaths(path_name, orig_rpaths):
    """
    Replaces original layout root dir with a placeholder string in all rpaths.
    """
    rel_rpaths = []
    orig_dir = spack.store.layout.root
    for rpath in orig_rpaths:
        if re.match(orig_dir, rpath):
            placeholder = set_placeholder(orig_dir)
            rel = re.sub(orig_dir, placeholder, rpath)
            rel_rpaths.append('%s' % rel)
        else:
            rel_rpaths.append(rpath)
    return rel_rpaths


def macho_get_paths(path_name):
    """
    Examines the output of otool -l path_name for these three fields:
    LC_ID_DYLIB, LC_LOAD_DYLIB, LC_RPATH and parses out the rpaths,
    dependiencies and library id.
    Returns these values.
    """
    otool = Executable('otool')
    output = otool("-l", path_name, output=str, err=str)
    last_cmd = None
    idpath = None
    rpaths = []
    deps = []
    for line in output.split('\n'):
        match = re.search('( *[a-zA-Z]+ )(.*)', line)
        if match:
            lhs = match.group(1).lstrip().rstrip()
            rhs = match.group(2)
            match2 = re.search(r'(.*) \(.*\)', rhs)
            if match2:
                rhs = match2.group(1)
            if lhs == 'cmd':
                last_cmd = rhs
            if lhs == 'path' and last_cmd == 'LC_RPATH':
                rpaths.append(rhs)
            if lhs == 'name' and last_cmd == 'LC_ID_DYLIB':
                idpath = rhs
            if lhs == 'name' and last_cmd == 'LC_LOAD_DYLIB':
                deps.append(rhs)
    return rpaths, deps, idpath


def macho_make_paths_relative(path_name, old_dir, rpaths, deps, idpath):
    """
    Replace old_dir with relative path from dirname(path_name)
    in rpaths and deps; idpaths are replaced with @rpath/libname as needed;
    replacement are returned.
    """
    new_idpath = None
    if idpath:
        new_idpath = '@rpath/%s' % os.path.basename(idpath)
    new_rpaths = list()
    new_deps = list()
    for rpath in rpaths:
        if re.match(old_dir, rpath):
            rel = os.path.relpath(rpath, start=os.path.dirname(path_name))
            new_rpaths.append('@loader_path/%s' % rel)
        else:
            new_rpaths.append(rpath)
    for dep in deps:
        if re.match(old_dir, dep):
            rel = os.path.relpath(dep, start=os.path.dirname(path_name))
            new_deps.append('@loader_path/%s' % rel)
        else:
            new_deps.append(dep)
    return (new_rpaths, new_deps, new_idpath)


def macho_make_paths_placeholder(rpaths, deps, idpath):
    """
    Replace old_dir with a placeholder of the same length
    in rpaths and deps and idpaths is needed.
    replacement are returned.
    """
    new_idpath = None
    old_dir = spack.store.layout.root
    placeholder = set_placeholder(old_dir)
    if idpath:
        new_idpath = re.sub(old_dir, placeholder, idpath)
    new_rpaths = list()
    new_deps = list()
    for rpath in rpaths:
        if re.match(old_dir, rpath):
            ph = re.sub(old_dir, placeholder, rpath)
            new_rpaths.append('%s' % ph)
        else:
            new_rpaths.append(rpath)
    for dep in deps:
        if re.match(old_dir, dep):
            ph = re.sub(old_dir, placeholder, dep)
            new_deps.append('%s' % ph)
        else:
            new_deps.append(dep)
    return (new_rpaths, new_deps, new_idpath)


def macho_replace_paths(old_dir, new_dir, rpaths, deps, idpath):
    """
    Replace old_dir with new_dir in rpaths, deps and idpath
    and return replacements
    """
    new_idpath = None
    if idpath:
        new_idpath = idpath.replace(old_dir, new_dir)
    new_rpaths = list()
    new_deps = list()
    for rpath in rpaths:
        new_rpath = rpath.replace(old_dir, new_dir)
        new_rpaths.append(new_rpath)
    for dep in deps:
        new_dep = dep.replace(old_dir, new_dir)
        new_deps.append(new_dep)
    return new_rpaths, new_deps, new_idpath


def modify_macho_object(cur_path, rpaths, deps, idpath,
                        new_rpaths, new_deps, new_idpath):
    """
    Modify MachO binary path_name by replacing old_dir with new_dir
    or the relative path to spack install root.
    The old install dir in LC_ID_DYLIB is replaced with the new install dir
    using install_name_tool -id newid binary
    The old install dir in LC_LOAD_DYLIB is replaced with the new install dir
    using install_name_tool -change old new binary
    The old install dir in LC_RPATH is replaced with the new install dir using
    install_name_tool  -rpath old new binary
    """
    # avoid error message for libgcc_s
    if 'libgcc_' in cur_path:
        return
    install_name_tool = Executable('install_name_tool')
    if new_idpath and not idpath == new_idpath:
        install_name_tool('-id', new_idpath, str(cur_path))

    if len(deps) == len(new_deps):
        for orig, new in zip(deps, new_deps):
            if not orig == new:
                install_name_tool('-change', orig, new, str(cur_path))

    if len(rpaths) == len(new_rpaths):
        for orig, new in zip(rpaths, new_rpaths):
            if not orig == new:
                install_name_tool('-rpath', orig, new, str(cur_path))

    return


def modify_object_macholib(cur_path, old_dir, new_dir):
    """
    Modify MachO binary path_name by replacing old_dir with new_dir
    or the relative path to spack install root.
    The old install dir in LC_ID_DYLIB is replaced with the new install dir
    using py-macholib
    The old install dir in LC_LOAD_DYLIB is replaced with the new install dir
    using py-macholib
    The old install dir in LC_RPATH is replaced with the new install dir using
    using py-macholib
    """
    if cur_path.endswith('.o'):
        return
    try:
        from macholib.MachO import MachO
    except ImportError as e:
        raise MissingMacholibException(e)

    def match_func(cpath):
        rpath = cpath.replace(old_dir, new_dir)
        return rpath

    dll = MachO(cur_path)
    dll.rewriteLoadCommands(match_func)
    try:
        f = open(dll.filename, 'rb+')
        for header in dll.headers:
            f.seek(0)
            dll.write(f)
        f.seek(0, 2)
        f.flush()
        f.close()
    except Exception:
        pass

    return


def strings_contains_installroot(path_name, root_dir):
    """
    Check if the file contain the install root string.
    """
    strings = Executable('strings')
    output = strings('%s' % path_name,
                     output=str, err=str)
    return (root_dir in output or spack.paths.prefix in output)


def modify_elf_object(path_name, new_rpaths):
    """
    Replace orig_rpath with new_rpath in RPATH of elf object path_name
    """
    new_joined = ':'.join(new_rpaths)
    patchelf = Executable(get_patchelf())
    try:
        patchelf('--force-rpath', '--set-rpath', '%s' % new_joined,
                 '%s' % path_name, output=str, error=str)
    except ProcessError as e:
        tty.die('patchelf --set-rpath %s failed' %
                path_name, e)
        pass


def needs_binary_relocation(m_type, m_subtype):
    """
    Check whether the given filetype is a binary that may need relocation.
    """
    if m_type == 'application':
        if (m_subtype == 'x-executable' or m_subtype == 'x-sharedlib' or
                m_subtype == 'x-mach-binary'):
            return True
    return False


def needs_text_relocation(m_type, m_subtype):
    """
    Check whether the given filetype is text that may need relocation.
    """
    return (m_type == "text")


def replace_prefix_text(path_name, old_dir, new_dir):
    """
    Replace old install prefix with new install prefix
    in text files using utf-8 encoded strings.
    """
<<<<<<< HEAD

    def replace(match):
        return match.group().replace(old_dir.encode('utf-8'),
                                     new_dir.encode('utf-8'))
    with open(path_name, 'rb+') as f:
        data = f.read()
        f.seek(0)
        pat = re.compile(old_dir.encode('utf-8'))
        if not pat.search(data):
            return
        ndata = pat.sub(replace, data)
=======
    with open(path_name, 'rb+') as f:
        data = f.read()
        f.seek(0)
        # Replace old_dir with new_dir if it appears at the beginning of a path
        # Negative lookbehind for a character legal in a path
        # Then a match group for any characters legal in a compiler flag
        # Then old_dir
        # Then characters legal in a path
        # Ensures we only match the old_dir if it's precedeed by a flag or by
        # characters not legal in a path, but not if it's preceeded by other
        # components of a path.
        old_bytes = old_dir.encode('utf-8')
        pat = b'(?<![\\w\\-_/])([\\w\\-_]*?)%s([\\w\\-_/]*)' % old_bytes
        repl = b'\\1%s\\2' % new_dir.encode('utf-8')
        ndata = re.sub(pat, repl, data)
>>>>>>> 74e04b7e
        f.write(ndata)
        f.truncate()


def replace_prefix_bin(path_name, old_dir, new_dir):
    """
    Attempt to replace old install prefix with new install prefix
    in binary files by replacing with null terminated string
    that is the same length unless the old path is shorter
    """

    def replace(match):
        occurances = match.group().count(old_dir.encode('utf-8'))
        olen = len(old_dir.encode('utf-8'))
        nlen = len(new_dir.encode('utf-8'))
        padding = (olen - nlen) * occurances
        if padding < 0:
            return data
        return match.group().replace(old_dir.encode('utf-8'),
                                     new_dir.encode('utf-8')) + b'\0' * padding

    with open(path_name, 'rb+') as f:
        data = f.read()
        f.seek(0)
        original_data_len = len(data)
        pat = re.compile(old_dir.encode('utf-8') + b'([^\0]*?)\0')
        if not pat.search(data):
            return
        ndata = pat.sub(replace, data)
        if not len(ndata) == original_data_len:
            raise BinaryStringReplacementException(
                path_name, original_data_len, len(ndata))
        f.write(ndata)
        f.truncate()


def relocate_macho_binaries(path_names, old_dir, new_dir, allow_root):
    """
    Change old_dir to new_dir in LC_RPATH of mach-o files (on macOS)
    Change old_dir to new_dir in LC_ID and LC_DEP of mach-o files
    Account for the case where old_dir is now a placeholder
    """
    placeholder = set_placeholder(old_dir)
    for path_name in path_names:
        if path_name.endswith('.o'):
            continue
        if new_dir == old_dir:
            continue
        if platform.system().lower() == 'darwin':
            rpaths, deps, idpath = macho_get_paths(path_name)
            # one pass to replace placeholder
            (n_rpaths,
             n_deps,
             n_idpath) = macho_replace_paths(placeholder,
                                             new_dir,
                                             rpaths,
                                             deps,
                                             idpath)
            # another pass to replace old_dir
            (new_rpaths,
             new_deps,
             new_idpath) = macho_replace_paths(old_dir,
                                               new_dir,
                                               n_rpaths,
                                               n_deps,
                                               n_idpath)
            modify_macho_object(path_name,
                                rpaths, deps, idpath,
                                new_rpaths, new_deps, new_idpath)
        else:
            modify_object_macholib(path_name, placeholder, new_dir)
            modify_object_macholib(path_name, old_dir, new_dir)
        if len(new_dir) <= len(old_dir):
            replace_prefix_bin(path_name, old_dir,
                               new_dir)
        else:
            tty.warn('Cannot do a binary string replacement'
                     ' with padding for %s'
                     ' because %s is longer than %s' %
                     (path_name, new_dir, old_dir))


def relocate_elf_binaries(path_names, old_dir, new_dir, allow_root):
    """
    Change old_dir to new_dir in RPATHs of elf binaries
    Account for the case where old_dir is now a placeholder
    """
    placeholder = set_placeholder(old_dir)
    for path_name in path_names:
        orig_rpaths = get_existing_elf_rpaths(path_name)
        if orig_rpaths:
            # one pass to replace placeholder
            n_rpaths = substitute_rpath(orig_rpaths,
                                        placeholder, new_dir)
            # one pass to replace old_dir
            new_rpaths = substitute_rpath(n_rpaths,
                                          old_dir, new_dir)
            modify_elf_object(path_name, new_rpaths)
            if not new_dir == old_dir:
                if len(new_dir) <= len(old_dir):
                    replace_prefix_bin(path_name, old_dir, new_dir)
                else:
                    tty.warn('Cannot do a binary string replacement'
                             ' with padding for %s'
                             ' because %s is longer than %s.' %
                             (path_name, new_dir, old_dir))


def make_link_relative(cur_path_names, orig_path_names):
    """
    Change absolute links to be relative.
    """
    for cur_path, orig_path in zip(cur_path_names, orig_path_names):
        target = os.readlink(orig_path)
        relative_target = os.path.relpath(target, os.path.dirname(orig_path))

        os.unlink(cur_path)
        os.symlink(relative_target, cur_path)


def make_macho_binaries_relative(cur_path_names, orig_path_names, old_dir,
                                 allow_root):
    """
    Replace old RPATHs with paths relative to old_dir in binary files
    """
    for cur_path, orig_path in zip(cur_path_names, orig_path_names):
        rpaths = set()
        deps = set()
        idpath = None
        if platform.system().lower() == 'darwin':
            (rpaths, deps, idpath) = macho_get_paths(cur_path)
            (new_rpaths,
             new_deps,
             new_idpath) = macho_make_paths_relative(orig_path, old_dir,
                                                     rpaths, deps, idpath)
            modify_macho_object(cur_path,
                                rpaths, deps, idpath,
                                new_rpaths, new_deps, new_idpath)
        if (not allow_root and
                not file_is_relocatable(cur_path)):
            raise InstallRootStringException(cur_path, old_dir)


def make_elf_binaries_relative(cur_path_names, orig_path_names, old_dir,
                               allow_root):
    """
    Replace old RPATHs with paths relative to old_dir in binary files
    """
    for cur_path, orig_path in zip(cur_path_names, orig_path_names):
        orig_rpaths = get_existing_elf_rpaths(cur_path)
        if orig_rpaths:
            new_rpaths = get_relative_rpaths(orig_path, old_dir,
                                             orig_rpaths)
            modify_elf_object(cur_path, new_rpaths)
        if (not allow_root and
                not file_is_relocatable(cur_path)):
            raise InstallRootStringException(cur_path, old_dir)


def check_files_relocatable(cur_path_names, allow_root):
    """
    Check binary files for the current install root
    """
    for cur_path in cur_path_names:
        if (not allow_root and
                not file_is_relocatable(cur_path)):
            raise InstallRootStringException(
                cur_path, spack.store.layout.root)


def make_link_placeholder(cur_path_names, cur_dir, old_dir):
    """
    Replace old install path with placeholder in absolute links.

    Links in ``cur_path_names`` must link to absolute paths.
    """
    for cur_path in cur_path_names:
        placeholder = set_placeholder(spack.store.layout.root)
        placeholder_prefix = old_dir.replace(spack.store.layout.root,
                                             placeholder)
        cur_src = os.readlink(cur_path)
        rel_src = os.path.relpath(cur_src, cur_dir)
        new_src = os.path.join(placeholder_prefix, rel_src)

        os.unlink(cur_path)
        os.symlink(new_src, cur_path)


def relocate_links(path_names, old_dir, new_dir):
    """
    Replace old path with new path in link sources.

    Links in ``path_names`` must link to absolute paths or placeholders.
    """
    placeholder = set_placeholder(old_dir)
    for path_name in path_names:
        old_src = os.readlink(path_name)
        # replace either placeholder or old_dir
        new_src = old_src.replace(placeholder, new_dir, 1)
        new_src = new_src.replace(old_dir, new_dir, 1)

        os.unlink(path_name)
        os.symlink(new_src, path_name)


def relocate_text(path_names, oldpath, newpath, oldprefix, newprefix):
    """
    Replace old path with new path in text files
    including the path the the spack sbang script.
    """
    sbangre = '#!/bin/bash %s/bin/sbang' % oldprefix
    sbangnew = '#!/bin/bash %s/bin/sbang' % newprefix
    for path_name in path_names:
        replace_prefix_text(path_name, oldpath, newpath)
        replace_prefix_text(path_name, sbangre, sbangnew)
        replace_prefix_text(path_name, oldprefix, newprefix)


def substitute_rpath(orig_rpath, topdir, new_root_path):
    """
    Replace topdir with new_root_path RPATH list orig_rpath
    """
    new_rpaths = []
    for path in orig_rpath:
        new_rpath = path.replace(topdir, new_root_path)
        new_rpaths.append(new_rpath)
    return new_rpaths


def is_relocatable(spec):
    """Returns True if an installed spec is relocatable.

    Args:
        spec (Spec): spec to be analyzed

    Returns:
        True if the binaries of an installed spec
        are relocatable and False otherwise.

    Raises:
        ValueError: if the spec is not installed
    """
    if not spec.install_status():
        raise ValueError('spec is not installed [{0}]'.format(str(spec)))

    if spec.external or spec.virtual:
        tty.warn('external or virtual package %s is not relocatable' %
                 spec.name)
        return False

    # Explore the installation prefix of the spec
    for root, dirs, files in os.walk(spec.prefix, topdown=True):
        dirs[:] = [d for d in dirs if d not in ('.spack', 'man')]
        abs_files = [os.path.join(root, f) for f in files]
        if not all(file_is_relocatable(f) for f in abs_files if is_binary(f)):
            # If any of the file is not relocatable, the entire
            # package is not relocatable
            return False

    return True


def file_is_relocatable(
        file, paths_to_relocate=[spack.store.layout.root, spack.paths.prefix]):
    """Returns True if the file passed as argument is relocatable.

    Args:
        file: absolute path of the file to be analyzed

    Returns:
        True or false

    Raises:

        ValueError: if the file does not exist or the path is not absolute
    """

    if not (platform.system().lower() == 'darwin'
            or platform.system().lower() == 'linux'):
        msg = 'function currently implemented only for linux and macOS'
        raise NotImplementedError(msg)

    if not os.path.exists(file):
        raise ValueError('{0} does not exist'.format(file))

    if not os.path.isabs(file):
        raise ValueError('{0} is not an absolute path'.format(file))

    strings = Executable('strings')
    patchelf = Executable(get_patchelf())

    # Remove the RPATHS from the strings in the executable
    set_of_strings = set(strings(file, output=str).split())

    m_type, m_subtype = mime_type(file)
    if m_type == 'application':
        tty.debug('{0},{1}'.format(m_type, m_subtype))

    if platform.system().lower() == 'linux':
        if m_subtype == 'x-executable' or m_subtype == 'x-sharedlib':
            rpaths = patchelf('--print-rpath', file, output=str).strip()
            set_of_strings.discard(rpaths.strip())
    if platform.system().lower() == 'darwin':
        if m_subtype == 'x-mach-binary':
            rpaths, deps, idpath = macho_get_paths(file)
            set_of_strings.discard(set(rpaths))
            set_of_strings.discard(set(deps))
            if idpath is not None:
                set_of_strings.discard(idpath)

    for path_to_relocate in paths_to_relocate:
        if any(path_to_relocate in x for x in set_of_strings):
            # One binary has the root folder not in the RPATH,
            # meaning that this spec is not relocatable
            msg = 'Found "{0}" in {1} strings'
            tty.debug(msg.format(path_to_relocate, file))
            return False

    return True


def is_binary(file):
    """Returns true if a file is binary, False otherwise

    Args:
        file: file to be tested

    Returns:
        True or False
    """
    m_type, _ = mime_type(file)

    msg = '[{0}] -> '.format(file)
    if m_type == 'application':
        tty.debug(msg + 'BINARY FILE')
        return True

    tty.debug(msg + 'TEXT FILE')
    return False


@llnl.util.lang.memoized
def mime_type(file):
    """Returns the mime type and subtype of a file.

    Args:
        file: file to be analyzed

    Returns:
        Tuple containing the MIME type and subtype
    """
    file_cmd = Executable('file')
    output = file_cmd('-b', '-h', '--mime-type', file, output=str, error=str)
    tty.debug('[MIME_TYPE] {0} -> {1}'.format(file, output.strip()))
    if '/' not in output:
        output += '/'
    return tuple(output.strip().split('/'))<|MERGE_RESOLUTION|>--- conflicted
+++ resolved
@@ -360,19 +360,6 @@
     Replace old install prefix with new install prefix
     in text files using utf-8 encoded strings.
     """
-<<<<<<< HEAD
-
-    def replace(match):
-        return match.group().replace(old_dir.encode('utf-8'),
-                                     new_dir.encode('utf-8'))
-    with open(path_name, 'rb+') as f:
-        data = f.read()
-        f.seek(0)
-        pat = re.compile(old_dir.encode('utf-8'))
-        if not pat.search(data):
-            return
-        ndata = pat.sub(replace, data)
-=======
     with open(path_name, 'rb+') as f:
         data = f.read()
         f.seek(0)
@@ -388,7 +375,6 @@
         pat = b'(?<![\\w\\-_/])([\\w\\-_]*?)%s([\\w\\-_/]*)' % old_bytes
         repl = b'\\1%s\\2' % new_dir.encode('utf-8')
         ndata = re.sub(pat, repl, data)
->>>>>>> 74e04b7e
         f.write(ndata)
         f.truncate()
 
