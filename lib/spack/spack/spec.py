##############################################################################
# Copyright (c) 2013-2015, Lawrence Livermore National Security, LLC.
# Produced at the Lawrence Livermore National Laboratory.
#
# This file is part of Spack.
# Written by Todd Gamblin, tgamblin@llnl.gov, All rights reserved.
# LLNL-CODE-647188
#
# For details, see https://github.com/llnl/spack
# Please also see the LICENSE file for our notice and the LGPL.
#
# This program is free software; you can redistribute it and/or modify
# it under the terms of the GNU General Public License (as published by
# the Free Software Foundation) version 2.1 dated February 1999.
#
# This program is distributed in the hope that it will be useful, but
# WITHOUT ANY WARRANTY; without even the IMPLIED WARRANTY OF
# MERCHANTABILITY or FITNESS FOR A PARTICULAR PURPOSE. See the terms and
# conditions of the GNU General Public License for more details.
#
# You should have received a copy of the GNU Lesser General Public License
# along with this program; if not, write to the Free Software Foundation,
# Inc., 59 Temple Place, Suite 330, Boston, MA 02111-1307 USA
##############################################################################
"""
Spack allows very fine-grained control over how packages are installed and
over how they are built and configured.  To make this easy, it has its own
syntax for declaring a dependence.  We call a descriptor of a particular
package configuration a "spec".

The syntax looks like this:

.. code-block:: sh

    $ spack install mpileaks ^openmpi @1.2:1.4 +debug %intel @12.1 =bgqos_0
                    0        1        2        3      4      5     6

The first part of this is the command, 'spack install'.  The rest of the
line is a spec for a particular installation of the mpileaks package.

0. The package to install

1. A dependency of the package, prefixed by ^

2. A version descriptor for the package.  This can either be a specific
   version, like "1.2", or it can be a range of versions, e.g. "1.2:1.4".
   If multiple specific versions or multiple ranges are acceptable, they
   can be separated by commas, e.g. if a package will only build with
   versions 1.0, 1.2-1.4, and 1.6-1.8 of mavpich, you could say:

       depends_on("mvapich@1.0,1.2:1.4,1.6:1.8")

3. A compile-time variant of the package.  If you need openmpi to be
   built in debug mode for your package to work, you can require it by
   adding +debug to the openmpi spec when you depend on it.  If you do
   NOT want the debug option to be enabled, then replace this with -debug.

4. The name of the compiler to build with.

5. The versions of the compiler to build with.  Note that the identifier
   for a compiler version is the same '@' that is used for a package version.
   A version list denoted by '@' is associated with the compiler only if
   if it comes immediately after the compiler name.  Otherwise it will be
   associated with the current package spec.

6. The architecture to build with.  This is needed on machines where
   cross-compilation is required

Here is the EBNF grammar for a spec::

  spec-list    = { spec [ dep-list ] }
  dep_list     = { ^ spec }
  spec         = id [ options ]
  options      = { @version-list | +variant | -variant | ~variant |
                   %compiler | +arch=architecture | +flag=value}
  variant      = id
  architecture = id
  compiler     = id [ version-list ]
  version-list = version [ { , version } ]
  version      = id | id: | :id | id:id
  id           = [A-Za-z0-9_][A-Za-z0-9_.-]*

There is one context-sensitive part: ids in versions may contain '.', while
other ids may not.

There is one ambiguity: since '-' is allowed in an id, you need to put
whitespace space before -variant for it to be tokenized properly.  You can
either use whitespace, or you can just use ~variant since it means the same
thing.  Spack uses ~variant in directory names and in the canonical form of
specs to avoid ambiguity.  Both are provided because ~ can cause shell
expansion when it is the first character in an id typed on the command line.
"""
import sys
import itertools
import hashlib
import base64
from StringIO import StringIO
from operator import attrgetter
import yaml
from yaml.error import MarkedYAMLError

import llnl.util.tty as tty
from llnl.util.lang import *
from llnl.util.tty.color import *

import spack
import spack.parse
import spack.error
import spack.compilers as compilers
import spack.compiler as Compiler

from spack.cmd.find import display_specs
from spack.version import *
from spack.util.string import *
from spack.util.prefix import Prefix
from spack.virtual import ProviderIndex

# Valid pattern for an identifier in Spack
identifier_re = r'\w[\w-]*'

# Convenient names for color formats so that other things can use them
compiler_color         = '@g'
version_color          = '@c'
architecture_color     = '@m'
enabled_variant_color  = '@B'
disabled_variant_color = '@r'
dependency_color       = '@.'
hash_color             = '@K'

"""This map determines the coloring of specs when using color output.
   We make the fields different colors to enhance readability.
   See spack.color for descriptions of the color codes. """
color_formats = {'%' : compiler_color,
                 '@' : version_color,
                 '=' : architecture_color,
                 '+' : enabled_variant_color,
                 '~' : disabled_variant_color,
                 '^' : dependency_color,
                 '#' : hash_color }

"""Regex used for splitting by spec field separators."""
_separators = '[%s]' % ''.join(color_formats.keys())

"""Versionlist constant so we don't have to build a list
   every time we call str()"""
_any_version = VersionList([':'])

def index_specs(specs):
    """Take a list of specs and return a dict of lists.  Dict is
       keyed by spec name and lists include all specs with the
       same name.
    """
    spec_dict = {}
    for spec in specs:
        if not spec.name in spec_dict:
            spec_dict[spec.name] = []
        spec_dict[spec.name].append(spec)
    return spec_dict


def colorize_spec(spec):
    """Returns a spec colorized according to the colors specified in
       color_formats."""
    class insert_color:
        def __init__(self):
            self.last = None

        def __call__(self, match):
            # ignore compiler versions (color same as compiler)
            sep = match.group(0)
            if self.last == '%' and sep == '@':
                return cescape(sep)
            self.last = sep

            return '%s%s' % (color_formats[sep], cescape(sep))

    return colorize(re.sub(_separators, insert_color(), str(spec)) + '@.')


@key_ordering
class CompilerSpec(object):
    """The CompilerSpec field represents the compiler or range of compiler
       versions that a package should be built with.  CompilerSpecs have a
       name and a version list. """
    def __init__(self, *args):
        nargs = len(args)
        if nargs == 1:
            arg = args[0]
            # If there is one argument, it's either another CompilerSpec
            # to copy or a string to parse
            if isinstance(arg, basestring):
                c = SpecParser().parse_compiler(arg)
                self.name = c.name
                self.versions = c.versions

            elif isinstance(arg, CompilerSpec):
                self.name = arg.name
                self.versions = arg.versions.copy()

            else:
                raise TypeError(
                    "Can only build CompilerSpec from string or CompilerSpec." +
                    "  Found %s" % type(arg))

        elif nargs == 2:
            name, version = args
            self.name = name
            self.versions = VersionList()
            self.versions.add(ver(version))

        else:
            raise TypeError(
                "__init__ takes 1, 2, or 3 arguments. (%d given)" % nargs)


    def _add_version(self, version):
        self.versions.add(version)


    def _autospec(self, compiler_spec_like):
        if isinstance(compiler_spec_like, CompilerSpec):
            return compiler_spec_like
        return CompilerSpec(compiler_spec_like)


    def satisfies(self, other, strict=False):
        other = self._autospec(other)
        return (self.name == other.name and
                self.versions.satisfies(other.versions, strict=strict))


    def constrain(self, other):
        """Intersect self's versions with other.

        Return whether the CompilerSpec changed.
        """
        other = self._autospec(other)

        # ensure that other will actually constrain this spec.
        if not other.satisfies(self):
            raise UnsatisfiableCompilerSpecError(other, self)

        return self.versions.intersect(other.versions)


    @property
    def concrete(self):
        """A CompilerSpec is concrete if its versions are concrete and there
           is an available compiler with the right version."""
        return self.versions.concrete


    @property
    def version(self):
        if not self.concrete:
            raise SpecError("Spec is not concrete: " + str(self))
        return self.versions[0]


    def copy(self):
        clone = CompilerSpec.__new__(CompilerSpec)
        clone.name = self.name
        clone.versions = self.versions.copy()
        return clone


    def _cmp_key(self):
        return (self.name, self.versions)


    def to_dict(self):
        d = {'name' : self.name}
        d.update(self.versions.to_dict())
        return { 'compiler' : d }


    @staticmethod
    def from_dict(d):
        d = d['compiler']
        return CompilerSpec(d['name'], VersionList.from_dict(d))


    def __str__(self):
        out = self.name
        if self.versions and self.versions != _any_version:
            vlist = ",".join(str(v) for v in self.versions)
            out += "@%s" % vlist
        return out

    def __repr__(self):
        return str(self)


@key_ordering
class VariantSpec(object):
    """Variants are named, build-time options for a package.  Names depend
       on the particular package being built, and each named variant can
       be enabled or disabled.
    """
    def __init__(self, name, value):
        self.name = name
        self.value = value


    def _cmp_key(self):
        return (self.name, self.value)


    def copy(self):
        return VariantSpec(self.name, self.value)


    def __str__(self):
        if self.value in [True,False]:
            out = '+' if self.value else '~'
            return out + self.name
        else:
            return '+' + self.name + "=" + self.value


class VariantMap(HashableMap):
    def __init__(self, spec):
        super(VariantMap, self).__init__()
        self.spec = spec


    def satisfies(self, other, strict=False):
        if strict or self.spec._concrete:
            return all(k in self and self[k].value == other[k].value
                       for k in other)
        else:
            return all(self[k].value == other[k].value
                       for k in other if k in self)


    def constrain(self, other):
        """Add all variants in other that aren't in self to self.

        Raises an error if any common variants don't match.
        Return whether the spec changed.
        """
        if other.spec._concrete:
            for k in self:
                if k not in other:
                    raise UnsatisfiableVariantSpecError(self[k], '<absent>')

        changed = False
        for k in other:
            if k in self:
                if self[k].value != other[k].value:
                    raise UnsatisfiableVariantSpecError(self[k], other[k])
            else:
                self[k] = other[k].copy()
                changed =True
        return changed

    @property
    def concrete(self):
        return self.spec._concrete or all(
            v in self for v in self.spec.package_class.variants)


    def copy(self):
        clone = VariantMap(None)
        for name, variant in self.items():
            clone[name] = variant.copy()
        return clone


    def __str__(self):
        sorted_keys = sorted(self.keys())
        return ''.join(str(self[key]) for key in sorted_keys)


_valid_compiler_flags = ['cflags', 'cxxflags', 'fflags', 'ldflags', 'cppflags']
class FlagMap(HashableMap):
    def __init__(self, spec):
        super(FlagMap, self).__init__()
        self.spec = spec


    def satisfies(self, other, strict=False):
        #"strict" makes no sense if this works, but it matches how we need it. Maybe
        if strict:
            return all(f in self and set(self[f]) == set(other[f])
                       for f in other if other[f] != [])
        else:
            if other.spec and other.spec.concrete:
                return all(f in self and set(self[f]) == set(other[f])
                           for f in other)
            else:
                return all(f in self and set(self[f]) >= set(other[f])
                           for f in other)


    def constrain(self, other):
        """Add all flags in other that aren't in self to self.

        Return whether the spec changed.
        """
        changed = False

        # Others_set removes flags set to '' from the comparison
        others_set = (k for k in other if other[k] != [])
        for k in others_set:
            if k in self and not set(self[k]) >= set(other[k]):
                self[k] = list(set(self[k]) | set(other[k]))
                changed = True
            elif k not in self:
                self[k] = other[k]
                changed = True
        return changed

    @staticmethod
    def valid_compiler_flags():
        return _valid_compiler_flags

    @property
    def concrete(self):
        return all(flag in self for flag in _valid_compiler_flags)


    def copy(self):
        clone = FlagMap(None)
        for name, value in self.items():
            clone[name] = value
        return clone


    def _cmp_key(self):
        return ''.join(str(key) + ' '.join(str(v) for v in value) for key, value in sorted(self.items()))


    def __str__(self):
        sorted_keys = filter(lambda flag: self[flag] != [], sorted(self.keys()))
        cond_symbol = '+' if len(sorted_keys)>0 else ''
#        return '+' + '+'.join(str(key) + '=\"' + ' '.join(str(f) for f in self[key]) + '\"' for key in self)
        return cond_symbol + '+'.join(str(key) + '=\"' + ' '.join(str(f) for f in self[key]) + '\"' for key in sorted_keys)


class DependencyMap(HashableMap):
    """Each spec has a DependencyMap containing specs for its dependencies.
       The DependencyMap is keyed by name. """
    @property
    def concrete(self):
        return all(d.concrete for d in self.values())


    def __str__(self):
        return ''.join(
            ["^" + str(self[name]) for name in sorted(self.keys())])


@key_ordering
class Spec(object):
    def __init__(self, spec_like, *dep_like, **kwargs):
        # Copy if spec_like is a Spec.
        if isinstance(spec_like, Spec):
            self._dup(spec_like)
            return

        # Parse if the spec_like is a string.
        if not isinstance(spec_like, basestring):
            raise TypeError("Can't make spec out of %s" % type(spec_like))

        spec_list = SpecParser().parse(spec_like)
        if len(spec_list) > 1:
            raise ValueError("More than one spec in string: " + spec_like)
        if len(spec_list) < 1:
            raise ValueError("String contains no specs: " + spec_like)

        # Take all the attributes from the first parsed spec without copying.
        # This is safe b/c we throw out the parsed spec.  It's a bit nasty,
        # but it's nastier to implement the constructor so that the parser
        # writes directly into this Spec object.
        other = spec_list[0]
        self.name = other.name
        self.dependents = other.dependents
        self.versions = other.versions
        self.architecture = other.architecture
        self.compiler = other.compiler
        self.compiler_flags = other.compiler_flags
        self.dependencies = other.dependencies
        self.variants = other.variants
        self.variants.spec = self
        self.namespace = other.namespace

        # Specs are by default not assumed to be normal, but in some
        # cases we've read them from a file want to assume normal.
        # This allows us to manipulate specs that Spack doesn't have
        # package.py files for.
        self._normal   = kwargs.get('normal', False)
        self._concrete = kwargs.get('concrete', False)

        # Allow a spec to be constructed with an external path.
        self.external  = kwargs.get('external', None)

        # This allows users to construct a spec DAG with literals.
        # Note that given two specs a and b, Spec(a) copies a, but
        # Spec(a, b) will copy a but just add b as a dep.
        for dep in dep_like:
            spec = dep if isinstance(dep, Spec) else Spec(dep)
            self._add_dependency(spec)


    #
    # Private routines here are called by the parser when building a spec.
    #
    def _add_version(self, version):
        """Called by the parser to add an allowable version."""
        self.versions.add(version)


    def _add_variant(self, name, value):
        """Called by the parser to add a variant."""
        if name in self.variants: raise DuplicateVariantError(
                "Cannot specify variant '%s' twice" % name)
        self.variants[name] = VariantSpec(name, value)


    def _add_flag(self, name, value):
        """Called by the parser to add a known flag.
        Known flags currently include "arch"
        """
        valid_flags = FlagMap.valid_compiler_flags()
        if name == 'arch':
            self._set_architecture(value)
        elif name in valid_flags:
            assert(self.compiler_flags is not None)
            self.compiler_flags[name] = value.split()
        else:
            self._add_variant(name,value)

    def _set_compiler(self, compiler):
        """Called by the parser to set the compiler."""
        if self.compiler: raise DuplicateCompilerSpecError(
                "Spec for '%s' cannot have two compilers." % self.name)
        self.compiler = compiler


    def _set_architecture(self, architecture):
        """Called by the parser to set the architecture."""
        if self.architecture: raise DuplicateArchitectureError(
                "Spec for '%s' cannot have two architectures." % self.name)
        self.architecture = architecture


    def _add_dependency(self, spec):
        """Called by the parser to add another spec as a dependency."""
        if spec.name in self.dependencies:
            raise DuplicateDependencyError("Cannot depend on '%s' twice" % spec)
        self.dependencies[spec.name] = spec
        spec.dependents[self.name] = self

    #
    # Public interface
    #
    @property
    def fullname(self):
        return '%s.%s' % (self.namespace, self.name) if self.namespace else self.name


    @property
    def root(self):
        """Follow dependent links and find the root of this spec's DAG.
           In spack specs, there should be a single root (the package being
           installed).  This will throw an assertion error if that is not
           the case.
        """
        if not self.dependents:
            return self

        # If the spec has multiple dependents, ensure that they all
        # lead to the same place.  Spack shouldn't deal with any DAGs
        # with multiple roots, so something's wrong if we find one.
        depiter = iter(self.dependents.values())
        first_root = next(depiter).root
        assert(all(first_root is d.root for d in depiter))
        return first_root


    @property
    def package(self):
        return spack.repo.get(self)


    @property
    def package_class(self):
        """Internal package call gets only the class object for a package.
           Use this to just get package metadata.
        """
        return spack.repo.get_pkg_class(self.name)


    @property
    def virtual(self):
        """Right now, a spec is virtual if no package exists with its name.

           TODO: revisit this -- might need to use a separate namespace and
           be more explicit about this.
           Possible idea: just use conventin and make virtual deps all
           caps, e.g., MPI vs mpi.
        """
        return Spec.is_virtual(self.name)


    @staticmethod
    def is_virtual(name):
        """Test if a name is virtual without requiring a Spec."""
<<<<<<< HEAD
        return name != "" and not spack.db.exists(name)
=======
        return not spack.repo.exists(name)
>>>>>>> dd84a575


    @property
    def concrete(self):
        """A spec is concrete if it can describe only ONE build of a package.
           If any of the name, version, architecture, compiler,
           variants, or depdenencies are ambiguous,then it is not concrete.
        """
        if self._concrete:
            return True

        self._concrete = bool(not self.virtual
                              and self.namespace is not None
                              and self.versions.concrete
                              and self.variants.concrete
                              and self.architecture
                              and self.compiler and self.compiler.concrete
                              and self.compiler_flags.concrete
                              and self.dependencies.concrete)

        return self._concrete


    def traverse(self, visited=None, d=0, **kwargs):
        """Generic traversal of the DAG represented by this spec.
           This will yield each node in the spec.  Options:

           order    [=pre|post]
               Order to traverse spec nodes. Defaults to preorder traversal.
               Options are:

               'pre':  Pre-order traversal; each node is yielded before its
                       children in the dependency DAG.
               'post': Post-order  traversal; each node is yielded after its
                       children in the dependency DAG.

           cover    [=nodes|edges|paths]
               Determines how extensively to cover the dag.  Possible vlaues:

               'nodes': Visit each node in the dag only once.  Every node
                        yielded by this function will be unique.
               'edges': If a node has been visited once but is reached along a
                        new path from the root, yield it but do not descend
                        into it.  This traverses each 'edge' in the DAG once.
               'paths': Explore every unique path reachable from the root.
                        This descends into visited subtrees and will yield
                        nodes twice if they're reachable by multiple paths.

           depth    [=False]
               Defaults to False.  When True, yields not just nodes in the
               spec, but also their depth from the root in a (depth, node)
               tuple.

           key   [=id]
               Allow a custom key function to track the identity of nodes
               in the traversal.

           root     [=True]
               If false, this won't yield the root node, just its descendents.

           direction [=children|parents]
               If 'children', does a traversal of this spec's children.  If
               'parents', traverses upwards in the DAG towards the root.

        """
        # get initial values for kwargs
        depth      = kwargs.get('depth', False)
        key_fun    = kwargs.get('key', id)
        if isinstance(key_fun, basestring):
            key_fun = attrgetter(key_fun)
        yield_root = kwargs.get('root', True)
        cover      = kwargs.get('cover', 'nodes')
        direction  = kwargs.get('direction', 'children')
        order      = kwargs.get('order', 'pre')

        # Make sure kwargs have legal values; raise ValueError if not.
        def validate(name, val, allowed_values):
            if val not in allowed_values:
                raise ValueError("Invalid value for %s: %s.  Choices are %s"
                                 % (name, val, ",".join(allowed_values)))
        validate('cover',     cover,     ('nodes', 'edges', 'paths'))
        validate('direction', direction, ('children', 'parents'))
        validate('order',     order,     ('pre', 'post'))

        if visited is None:
            visited = set()
        key = key_fun(self)

        # Node traversal does not yield visited nodes.
        if key in visited and cover == 'nodes':
            return

        # Determine whether and what to yield for this node.
        yield_me = yield_root or d > 0
        result = (d, self) if depth else self

        # Preorder traversal yields before successors
        if yield_me and order == 'pre':
            yield result

        # Edge traversal yields but skips children of visited nodes
        if not (key in visited and cover == 'edges'):
            # This code determines direction and yields the children/parents
            successors = self.dependencies
            if direction == 'parents':
                successors = self.dependents

            visited.add(key)
            for name in sorted(successors):
                child = successors[name]
                for elt in child.traverse(visited, d+1, **kwargs):
                    yield elt

        # Postorder traversal yields after successors
        if yield_me and order == 'post':
            yield result


    @property
    def short_spec(self):
        """Returns a version of the spec with the dependencies hashed
           instead of completely enumerated."""
        return self.format('$_$@$%@$+$=$#')


    @property
    def cshort_spec(self):
        """Returns a version of the spec with the dependencies hashed
           instead of completely enumerated."""
        return self.format('$_$@$%@$+$=$#', color=True)


    @property
    def prefix(self):
        return Prefix(spack.install_layout.path_for_spec(self))


    def dag_hash(self, length=None):
        """
        Return a hash of the entire spec DAG, including connectivity.
        """
        yaml_text = yaml.dump(
            self.to_node_dict(), default_flow_style=True, width=sys.maxint)
        sha = hashlib.sha1(yaml_text)
        return base64.b32encode(sha.digest()).lower()[:length]


    def to_node_dict(self):
        d = {
            'variants' : dict(
                (name,v.value) for name, v in self.variants.items()),
            'arch' : self.architecture,
            'dependencies' : dict((d, self.dependencies[d].dag_hash())
                                  for d in sorted(self.dependencies)),
            'compiler_flags' : dict((name, value) for name, value in self.compiler_flags.items())
        }

        # Older concrete specs do not have a namespace.  Omit for
        # consistent hashing.
        if not self.concrete or self.namespace:
            d['namespace'] = self.namespace

        if self.compiler:
            d.update(self.compiler.to_dict())
        else:
            d['compiler'] = None
        d.update(self.versions.to_dict())
        return { self.name : d }


    def to_yaml(self, stream=None):
        node_list = []
        for s in self.traverse(order='pre'):
            node = s.to_node_dict()
            node[s.name]['hash'] = s.dag_hash()
            node_list.append(node)
        return yaml.dump({ 'spec' : node_list },
                         stream=stream, default_flow_style=False)


    @staticmethod
    def from_node_dict(node):
        name = next(iter(node))
        node = node[name]

        spec = Spec(name)
        spec.namespace = node.get('namespace', None)
        spec.versions = VersionList.from_dict(node)
        spec.architecture = node['arch']

        if node['compiler'] is None:
            spec.compiler = None
        else:
            spec.compiler = CompilerSpec.from_dict(node)

        for name, value in node['variants'].items():
            spec.variants[name] = VariantSpec(name, value)

        for name, value in node['compiler_flags'].items():
            spec.compiler_flags[name] = value

        return spec


    @staticmethod
    def from_yaml(stream):
        """Construct a spec from YAML.

        Parameters:
        stream -- string or file object to read from.

        TODO: currently discards hashes. Include hashes when they
        represent more than the DAG does.

        """
        deps = {}
        spec = None

        try:
            yfile = yaml.load(stream)
        except MarkedYAMLError, e:
            raise SpackYAMLError("error parsing YAML spec:", str(e))

        for node in yfile['spec']:
            name = next(iter(node))
            dep = Spec.from_node_dict(node)
            if not spec:
                spec = dep
            deps[dep.name] = dep

        for node in yfile['spec']:
            name = next(iter(node))
            for dep_name in node[name]['dependencies']:
                deps[name].dependencies[dep_name] = deps[dep_name]
        return spec


    def _concretize_helper(self, presets=None, visited=None):
        """Recursive helper function for concretize().
           This concretizes everything bottom-up.  As things are
           concretized, they're added to the presets, and ancestors
           will prefer the settings of their children.
        """
        if presets is None: presets = {}
        if visited is None: visited = set()

        if self.name in visited:
            return False

        changed = False

        # Concretize deps first -- this is a bottom-up process.
        for name in sorted(self.dependencies.keys()):
            changed |= self.dependencies[name]._concretize_helper(presets, visited)

        if self.name in presets:
            changed |= self.constrain(presets[self.name])

        else:
            # Concretize virtual dependencies last.  Because they're added
            # to presets below, their constraints will all be merged, but we'll
            # still need to select a concrete package later.
<<<<<<< HEAD
            if not self.virtual:
                changed |= any(
                    (spack.concretizer.concretize_architecture(self),
                     spack.concretizer.concretize_compiler(self),
                     spack.concretizer.concretize_compiler_flags(self),#has to be concretized after compiler
                     spack.concretizer.concretize_version(self),
                     spack.concretizer.concretize_variants(self)))
=======
            changed |= any(
                (spack.concretizer.concretize_architecture(self),
                 spack.concretizer.concretize_compiler(self),
                 spack.concretizer.concretize_version(self),
                 spack.concretizer.concretize_variants(self)))
>>>>>>> dd84a575
            presets[self.name] = self

        visited.add(self.name)
        return changed


    def _replace_with(self, concrete):
        """Replace this virtual spec with a concrete spec."""
        assert(self.virtual)
        for name, dependent in self.dependents.items():
            # remove self from all dependents.
            del dependent.dependencies[self.name]

            # add the replacement, unless it is already a dep of dependent.
            if concrete.name not in dependent.dependencies:
                dependent._add_dependency(concrete)


    def _replace_node(self, replacement):
        """Replace this spec with another.

        Connects all dependents of this spec to its replacement, and
        disconnects this spec from any dependencies it has. New spec
        will have any dependencies the replacement had, and may need
        to be normalized.

        """
        for name, dependent in self.dependents.items():
            del dependent.dependencies[self.name]
            dependent._add_dependency(replacement)

        for name, dep in self.dependencies.items():
            del dep.dependents[self.name]
            del self.dependencies[dep.name]


    def _expand_virtual_packages(self):
        """Find virtual packages in this spec, replace them with providers,
           and normalize again to include the provider's (potentially virtual)
           dependencies.  Repeat until there are no virtual deps.

           Precondition: spec is normalized.

           .. todo::

              If a provider depends on something that conflicts with
              other dependencies in the spec being expanded, this can
              produce a conflicting spec.  For example, if mpich depends
              on hwloc@:1.3 but something in the spec needs hwloc1.4:,
              then we should choose an MPI other than mpich.  Cases like
              this are infrequent, but should implement this before it is
              a problem.
        """
        # Make an index of stuff this spec already provides
        self_index = ProviderIndex(self.traverse(), restrict=True)

        changed = False
        done = False
        while not done:
            done = True
            for spec in list(self.traverse()):
                replacement = None
                if spec.virtual:
                    replacement = self._find_provider(spec, self_index)
                    if replacement:
                        # TODO: may break if in-place on self but
                        # shouldn't happen if root is traversed first.
                        spec._replace_with(replacement)
                        done=False
                        break

                if not replacement:
                    # Get a list of possible replacements in order of preference.
                    candidates = spack.concretizer.choose_virtual_or_external(spec)

                    # Try the replacements in order, skipping any that cause
                    # satisfiability problems.
                    for replacement in candidates:
                        if replacement is spec:
                            break

                        # Replace spec with the candidate and normalize
                        copy = self.copy()
                        copy[spec.name]._dup(replacement.copy(deps=False))

                        try:
                            # If there are duplicate providers or duplicate provider
                            # deps, consolidate them and merge constraints.
                            copy.normalize(force=True)
                            break
                        except SpecError as e:
                            # On error, we'll try the next replacement.
                            continue

                # If replacement is external then trim the dependencies
                if replacement.external:
                    if (spec.dependencies):
                        changed = True
                        spec.dependencies = DependencyMap()
                    replacement.dependencies = DependencyMap()

                # TODO: could this and the stuff in _dup be cleaned up?
                def feq(cfield, sfield):
                    return (not cfield) or (cfield == sfield)

                if replacement is spec or (feq(replacement.name, spec.name) and
                    feq(replacement.versions, spec.versions) and
                    feq(replacement.compiler, spec.compiler) and
                    feq(replacement.architecture, spec.architecture) and
                    feq(replacement.dependencies, spec.dependencies) and
                    feq(replacement.variants, spec.variants) and
                    feq(replacement.external, spec.external)):
                    continue

                # Refine this spec to the candidate. This uses
                # replace_with AND dup so that it can work in
                # place. TODO: make this more efficient.
                if spec.virtual:
                    spec._replace_with(replacement)
                    changed = True
                if spec._dup(replacement, deps=False, cleardeps=False):
                    changed = True

<<<<<<< HEAD

            # If there are duplicate providers or duplicate provider deps, this
            # consolidates them and merge constraints.
            changed |= self.normalize(force=True)
=======
                self_index.update(spec)
                done=False
                break

        return changed
>>>>>>> dd84a575


    def concretize(self):
        """A spec is concrete if it describes one build of a package uniquely.
           This will ensure that this spec is concrete.

           If this spec could describe more than one version, variant, or build
           of a package, this will add constraints to make it concrete.

           Some rigorous validation and checks are also performed on the spec.
           Concretizing ensures that it is self-consistent and that it's consistent
           with requirements of its pacakges.  See flatten() and normalize() for
           more details on this.
        """
<<<<<<< HEAD
        if self.name == "":
            raise SpecError("Attempting to concretize anonymous spec")
=======
>>>>>>> dd84a575

        if self._concrete:
            return

        changed = True
        force = False

        while changed:
<<<<<<< HEAD
#debugging code
#            print "pre-a"
#            a = self.normalize(force=force)
#            print self, "normal"
#            b = self._expand_virtual_packages()
#            print self, "expanded"
#            c = self._concretize_helper()
#            print self, "concrete-ish"
#            changes = (a,b,c)
#            print a, b, c
            changes = (self.normalize(force=force),
=======
            changes = (self.normalize(force),
>>>>>>> dd84a575
                       self._expand_virtual_packages(),
                       self._concretize_helper())
            changed = any(changes)
            force=True

        for s in self.traverse():
            # After concretizing, assign namespaces to anything left.
            # Note that this doesn't count as a "change".  The repository
            # configuration is constant throughout a spack run, and
            # normalize and concretize evaluate Packages using Repo.get(),
            # which respects precedence.  So, a namespace assignment isn't
            # changing how a package name would have been interpreted and
            # we can do it as late as possible to allow as much
            # compatibility across repositories as possible.
            if s.namespace is None:
                s.namespace = spack.repo.repo_for_pkg(s.name).namespace

        # Mark everything in the spec as concrete, as well.
        self._mark_concrete()


    def _mark_concrete(self):
        """Mark this spec and its dependencies as concrete.

        Only for internal use -- client code should use "concretize"
        unless there is a need to force a spec to be concrete.
        """
        for s in self.traverse():
            s._normal = True
            s._concrete = True


    def concretized(self):
        """This is a non-destructive version of concretize().  First clones,
           then returns a concrete version of this package without modifying
           this package. """
        clone = self.copy()
        clone.concretize()
        return clone


    def flat_dependencies(self, **kwargs):
        """Return a DependencyMap containing all of this spec's
           dependencies with their constraints merged.

           If copy is True, returns merged copies of its dependencies
           without modifying the spec it's called on.

           If copy is False, clears this spec's dependencies and
           returns them.
        """
        copy = kwargs.get('copy', True)

        flat_deps = DependencyMap()
        try:
            for spec in self.traverse(root=False):
                if spec.name not in flat_deps:
                    if copy:
                        flat_deps[spec.name] = spec.copy(deps=False)
                    else:
                        flat_deps[spec.name] = spec
                else:
                    flat_deps[spec.name].constrain(spec)

            if not copy:
                for dep in flat_deps.values():
                    dep.dependencies.clear()
                    dep.dependents.clear()
                self.dependencies.clear()

            return flat_deps

        except UnsatisfiableSpecError, e:
            # Here, the DAG contains two instances of the same package
            # with inconsistent constraints.  Users cannot produce
            # inconsistent specs like this on the command line: the
            # parser doesn't allow it. Spack must be broken!
            raise InconsistentSpecError("Invalid Spec DAG: %s" % e.message)


    def index(self):
        """Return DependencyMap that points to all the dependencies in this
           spec."""
        dm = DependencyMap()
        for spec in self.traverse():
            dm[spec.name] = spec
        return dm


    def flatten(self):
        """Pull all dependencies up to the root (this spec).
           Merge constraints for dependencies with the same name, and if they
           conflict, throw an exception. """
        for dep in self.flat_dependencies(copy=False):
            self._add_dependency(dep)


    def _evaluate_dependency_conditions(self, name):
        """Evaluate all the conditions on a dependency with this name.

        If the package depends on <name> in this configuration, return
        the dependency.  If no conditions are True (and we don't
        depend on it), return None.
        """
        pkg = spack.repo.get(self.fullname)
        conditions = pkg.dependencies[name]

        # evaluate when specs to figure out constraints on the dependency.
        dep = None
        for when_spec, dep_spec in conditions.items():
            sat = self.satisfies(when_spec, strict=True)
            if sat:
                if dep is None:
                    dep = Spec(name)
                try:
                    dep.constrain(dep_spec)
                except UnsatisfiableSpecError, e:
                    e.message = ("Conflicting conditional dependencies on package "
                                 "%s for spec %s" % (self.name, self))
                    raise e
        return dep


    def _find_provider(self, vdep, provider_index):
        """Find provider for a virtual spec in the provider index.
           Raise an exception if there is a conflicting virtual
           dependency already in this spec.
        """
        assert(vdep.virtual)
        providers = provider_index.providers_for(vdep)

        # If there is a provider for the vpkg, then use that instead of
        # the virtual package.
        if providers:
            # Can't have multiple providers for the same thing in one spec.
            if len(providers) > 1:
                raise MultipleProviderError(vdep, providers)
            return providers[0]
        else:
            # The user might have required something insufficient for
            # pkg_dep -- so we'll get a conflict.  e.g., user asked for
            # mpi@:1.1 but some package required mpi@2.1:.
            required = provider_index.providers_for(vdep.name)
            if len(required) > 1:
                raise MultipleProviderError(vdep, required)
            elif required:
                raise UnsatisfiableProviderSpecError(required[0], vdep)


    def _merge_dependency(self, dep, visited, spec_deps, provider_index):
        """Merge the dependency into this spec.

        This is the core of the normalize() method.  There are a few basic steps:

          * If dep is virtual, evaluate whether it corresponds to an
            existing concrete dependency, and merge if so.

          * If it's real and it provides some virtual dep, see if it provides
            what some virtual dependency wants and merge if so.

          * Finally, if none of the above, merge dependency and its
            constraints into this spec.

        This method returns True if the spec was changed, False otherwise.
        """
        changed = False

        # If it's a virtual dependency, try to find an existing
        # provider in the spec, and merge that.
        if dep.virtual:
            visited.add(dep.name)
            provider = self._find_provider(dep, provider_index)
            if provider:
                dep = provider
        else:
            index = ProviderIndex([dep], restrict=True)
            for vspec in (v for v in spec_deps.values() if v.virtual):
                if index.providers_for(vspec):
                    vspec._replace_with(dep)
                    del spec_deps[vspec.name]
                    changed = True
                else:
                    required = index.providers_for(vspec.name)
                    if required:
                        raise UnsatisfiableProviderSpecError(required[0], dep)
            provider_index.update(dep)
        # If the spec isn't already in the set of dependencies, clone
        # it from the package description.
        if dep.name not in spec_deps:
            spec_deps[dep.name] = dep.copy()
            changed = True
        # Constrain package information with spec info
        try:
            changed |= spec_deps[dep.name].constrain(dep)

        except UnsatisfiableSpecError, e:
            e.message =  "Invalid spec: '%s'. "
            e.message += "Package %s requires %s %s, but spec asked for %s"
            e.message %= (spec_deps[dep.name], dep.name, e.constraint_type,
                          e.required, e.provided)
            raise e

        # Add merged spec to my deps and recurse
        dependency = spec_deps[dep.name]
        if dep.name not in self.dependencies:
            self._add_dependency(dependency)

        changed |= dependency._normalize_helper(visited, spec_deps, provider_index)
        return changed


    def _normalize_helper(self, visited, spec_deps, provider_index):
        """Recursive helper function for _normalize."""
        if self.name in visited:
            return False
        visited.add(self.name)

        # if we descend into a virtual spec, there's nothing more
        # to normalize.  Concretize will finish resolving it later.
        if self.virtual or self.external:
            return False

        # Combine constraints from package deps with constraints from
        # the spec, until nothing changes.
        any_change = False
        changed = True

        pkg = spack.repo.get(self.fullname)
        while changed:
            changed = False
            for dep_name in pkg.dependencies:
                # Do we depend on dep_name?  If so pkg_dep is not None.
                pkg_dep = self._evaluate_dependency_conditions(dep_name)
                # If pkg_dep is a dependency, merge it.
                if pkg_dep:
                    changed |= self._merge_dependency(
                        pkg_dep, visited, spec_deps, provider_index)
            any_change |= changed

        return any_change


    def normalize(self, force=False):
        """When specs are parsed, any dependencies specified are hanging off
           the root, and ONLY the ones that were explicitly provided are there.
           Normalization turns a partial flat spec into a DAG, where:

           1. Known dependencies of the root package are in the DAG.
           2. Each node's dependencies dict only contains its known direct deps.
           3. There is only ONE unique spec for each package in the DAG.

              * This includes virtual packages.  If there a non-virtual
                package that provides a virtual package that is in the spec,
                then we replace the virtual package with the non-virtual one.

           TODO: normalize should probably implement some form of cycle detection,
           to ensure that the spec is actually a DAG.

        """
        if self.name == "":
            raise SpecError("Attempting to normalize anonymous spec")

        if self._normal and not force:
            return False

        # Ensure first that all packages & compilers in the DAG exist.
        self.validate_names()

        # Get all the dependencies into one DependencyMap
        spec_deps = self.flat_dependencies(copy=False)

        # Initialize index of virtual dependency providers if
        # concretize didn't pass us one already
        provider_index = ProviderIndex(spec_deps.values(), restrict=True)

        # traverse the package DAG and fill out dependencies according
        # to package files & their 'when' specs
        visited = set()
        any_change = self._normalize_helper(visited, spec_deps, provider_index)

        # If there are deps specified but not visited, they're not
        # actually deps of this package.  Raise an error.
        extra = set(spec_deps.keys()).difference(visited)
        if extra:
            raise InvalidDependencyException(
                self.name + " does not depend on " + comma_or(extra))

        # Mark the spec as normal once done.
        self._normal = True
        return any_change


    def normalized(self):
        """Return a normalized copy of this spec without modifying this spec."""
        clone = self.copy()
        clone.normalize()
        return clone


    def validate_names(self):
        """This checks that names of packages and compilers in this spec are real.
           If they're not, it will raise either UnknownPackageError or
           UnsupportedCompilerError.
        """
        for spec in self.traverse():
<<<<<<< HEAD
            # Don't get a package for a virtual name or an anonymous name
            if (not spec.virtual) and spack.db.exists(spec.name):
                spack.db.get(spec.name)
=======
            # Don't get a package for a virtual name.
            if not spec.virtual:
                spack.repo.get(spec.fullname)
>>>>>>> dd84a575

            # validate compiler in addition to the package name.
            if spec.compiler:
                if not compilers.supported(spec.compiler):
                    raise UnsupportedCompilerError(spec.compiler.name)

            # Ensure that variants all exist.
            for vname, variant in spec.variants.items():
                if vname not in spec.package_class.variants:
                    raise UnknownVariantError(spec.name, vname)


    def constrain(self, other, deps=True):
        """Merge the constraints of other with self.

        Returns True if the spec changed as a result, False if not.
        """
        other = self._autospec(other)

        if not (self.name == other.name or self.name == "" or other.name == ""):
            raise UnsatisfiableSpecNameError(self.name, other.name)

        if other.namespace is not None:
            if self.namespace is not None and other.namespace != self.namespace:
                raise UnsatisfiableSpecNameError(self.fullname, other.fullname)

        if not self.versions.overlaps(other.versions):
            raise UnsatisfiableVersionSpecError(self.versions, other.versions)

        for v in other.variants:
            if (v in self.variants and
                self.variants[v].value != other.variants[v].value):
                raise UnsatisfiableVariantSpecError(self.variants[v],
                                                    other.variants[v])

        if self.architecture is not None and other.architecture is not None:
            if self.architecture != other.architecture:
                raise UnsatisfiableArchitectureSpecError(self.architecture,
                                                         other.architecture)

        changed = False
        if self.compiler is not None and other.compiler is not None:
            changed |= self.compiler.constrain(other.compiler)
        elif self.compiler is None:
            changed |= (self.compiler != other.compiler)
            self.compiler = other.compiler

        changed |= self.versions.intersect(other.versions)
        changed |= self.variants.constrain(other.variants)

        changed |= self.compiler_flags.constrain(other.compiler_flags)

        old = self.architecture
        self.architecture = self.architecture or other.architecture
        changed |= (self.architecture != old)

        if deps:
            changed |= self._constrain_dependencies(other)

        return changed


    def _constrain_dependencies(self, other):
        """Apply constraints of other spec's dependencies to this spec."""
        other = self._autospec(other)

        if not self.dependencies or not other.dependencies:
            return False

        # TODO: might want more detail than this, e.g. specific deps
        # in violation. if this becomes a priority get rid of this
        # check and be more specific about what's wrong.
        if not other.satisfies_dependencies(self):
            raise UnsatisfiableDependencySpecError(other, self)

        # Handle common first-order constraints directly
        changed = False
        for name in self.common_dependencies(other):
            changed |= self[name].constrain(other[name], deps=False)


        # Update with additional constraints from other spec
        for name in other.dep_difference(self):
            self._add_dependency(other[name].copy())
            changed = True

        return changed


    def common_dependencies(self, other):
        """Return names of dependencies that self an other have in common."""
        common = set(
            s.name for s in self.traverse(root=False))
        common.intersection_update(
            s.name for s in other.traverse(root=False))
        return common


    def constrained(self, other, deps=True):
        """Return a constrained copy without modifying this spec."""
        clone = self.copy(deps=deps)
        clone.constrain(other, deps)
        return clone


    def dep_difference(self, other):
        """Returns dependencies in self that are not in other."""
        mine = set(s.name for s in self.traverse(root=False))
        mine.difference_update(
            s.name for s in other.traverse(root=False))
        return mine


    def _autospec(self, spec_like):
        """Used to convert arguments to specs.  If spec_like is a spec, returns it.
           If it's a string, tries to parse a string.  If that fails, tries to parse
           a local spec from it (i.e. name is assumed to be self's name).
        """
        if isinstance(spec_like, spack.spec.Spec):
            return spec_like

        try:
            spec = spack.spec.Spec(spec_like)
            if spec.name == "":
                raise SpecError("anonymous package -- this will always be handled")
            return spec
        except SpecError:
            return parse_anonymous_spec(spec_like, self.name)


    def satisfies(self, other, deps=True, strict=False):
        """Determine if this spec satisfies all constraints of another.

        There are two senses for satisfies:

          * `loose` (default): the absence of a constraint in self
            implies that it *could* be satisfied by other, so we only
            check that there are no conflicts with other for
            constraints that this spec actually has.

          * `strict`: strict means that we *must* meet all the
            constraints specified on other.
        """
        other = self._autospec(other)

       # A concrete provider can satisfy a virtual dependency.
        if not self.virtual and other.virtual:
            pkg = spack.repo.get(self.fullname)
            if pkg.provides(other.name):
                for provided, when_spec in pkg.provided.items():
                    if self.satisfies(when_spec, deps=False, strict=strict):
                        if provided.satisfies(other):
                            return True
            return False

        # Otherwise, first thing we care about is whether the name matches
        if self.name != other.name and self.name != "" and other.name != "":
            return False

        # namespaces either match, or other doesn't require one.
        if other.namespace is not None:
            if self.namespace is not None and self.namespace != other.namespace:
                return False

        if self.versions and other.versions:
            if not self.versions.satisfies(other.versions, strict=strict):
                return False
        elif strict and (self.versions or other.versions):
            return False

        # None indicates no constraints when not strict.
        if self.compiler and other.compiler:
            if not self.compiler.satisfies(other.compiler, strict=strict):
                return False
        elif strict and (other.compiler and not self.compiler):
            return False

        var_strict = strict
        if self.name == "" or other.name == "":
            var_strict = True
        if not self.variants.satisfies(other.variants, strict=var_strict):
            return False

        # Architecture satisfaction is currently just string equality.
        # If not strict, None means unconstrained.
        if self.architecture and other.architecture:
            if self.architecture != other.architecture:
                return False
        elif strict and (other.architecture and not self.architecture):
            return False

        if not self.compiler_flags.satisfies(other.compiler_flags, strict=strict):
            return False

        # If we need to descend into dependencies, do it, otherwise we're done.
        if deps:
            deps_strict = strict
            if self.name == "" or other.name == "":
                deps_strict=True
            return self.satisfies_dependencies(other, strict=deps_strict)
        else:
            return True


    def satisfies_dependencies(self, other, strict=False):
        """This checks constraints on common dependencies against each other."""
        other = self._autospec(other)

        if strict:
            if other.dependencies and not self.dependencies:
                return False

            if not all(dep in self.dependencies for dep in other.dependencies):
                return False

        elif not self.dependencies or not other.dependencies:
            # if either spec doesn't restrict dependencies then both are compatible.
            return True

        # Handle first-order constraints directly
        for name in self.common_dependencies(other):
            if not self[name].satisfies(other[name], deps=False):
                return False

        # For virtual dependencies, we need to dig a little deeper.
        self_index = ProviderIndex(self.traverse(), restrict=True)
        other_index = ProviderIndex(other.traverse(), restrict=True)

        # This handles cases where there are already providers for both vpkgs
        if not self_index.satisfies(other_index):
            return False

        # These two loops handle cases where there is an overly restrictive vpkg
        # in one spec for a provider in the other (e.g., mpi@3: is not compatible
        # with mpich2)
        for spec in self.virtual_dependencies():
            if spec.name in other_index and not other_index.providers_for(spec):
                return False

        for spec in other.virtual_dependencies():
            if spec.name in self_index and not self_index.providers_for(spec):
                return False

        return True


    def virtual_dependencies(self):
        """Return list of any virtual deps in this spec."""
        return [spec for spec in self.traverse() if spec.virtual]


    def _dup(self, other, **kwargs):
        """Copy the spec other into self.  This is an overwriting
           copy.  It does not copy any dependents (parents), but by default
           copies dependencies.

           To duplicate an entire DAG, call _dup() on the root of the DAG.

           Options:
           dependencies[=True]
               Whether deps should be copied too.  Set to false to copy a
               spec but not its dependencies.
        """
        # We don't count dependencies as changes here
        changed = True
        if hasattr(self, 'name'):
            changed = (self.name != other.name and self.versions != other.versions and
                       self.architecture != other.architecture and self.compiler != other.compiler and
                       self.variants != other.variants and self._normal != other._normal and
                       self.concrete != other.concrete and self.external != other.external)

        # Local node attributes get copied first.
        self.name = other.name
        self.versions = other.versions.copy()
        self.architecture = other.architecture
        self.compiler = other.compiler.copy() if other.compiler else None
<<<<<<< HEAD
        self.compiler_flags = other.compiler_flags.copy()
        self.dependents = DependencyMap()
        self.dependencies = DependencyMap()
=======
        if kwargs.get('cleardeps', True):
            self.dependents = DependencyMap()
            self.dependencies = DependencyMap()
>>>>>>> dd84a575
        self.variants = other.variants.copy()
        self.variants.spec = self
        self.external = other.external
        self.namespace = other.namespace

        # If we copy dependencies, preserve DAG structure in the new spec
        if kwargs.get('deps', True):
            # This copies the deps from other using _dup(deps=False)
            new_nodes = other.flat_dependencies()
            new_nodes[self.name] = self

            # Hook everything up properly here by traversing.
            for spec in other.traverse(cover='nodes'):
                parent = new_nodes[spec.name]
                for child in spec.dependencies:
                    if child not in parent.dependencies:
                        parent._add_dependency(new_nodes[child])

        # Since we preserved structure, we can copy _normal safely.
        self._normal = other._normal
        self._concrete = other._concrete
        self.external = other.external
        return changed


    def copy(self, **kwargs):
        """Return a copy of this spec.
           By default, returns a deep copy.  Supply dependencies=False
           to get a shallow copy.
        """
        clone = Spec.__new__(Spec)
        clone._dup(self, **kwargs)
        return clone


    @property
    def version(self):
        if not self.versions.concrete:
            raise SpecError("Spec version is not concrete: " + str(self))
        return self.versions[0]


    def __getitem__(self, name):
        """Get a dependency from the spec by its name."""
        for spec in self.traverse():
            if spec.name == name:
                return spec

        if Spec.is_virtual(name):
            # TODO: this is a kind of kludgy way to find providers
            # TODO: should we just keep virtual deps in the DAG instead of
            # TODO: removing them on concretize?
            for spec in self.traverse():
                if spec.virtual:
                    continue
                if spec.package.provides(name):
                    return spec

        raise KeyError("No spec with name %s in %s" % (name, self))


    def __contains__(self, spec):
        """True if this spec satisfis the provided spec, or if any dependency
           does.  If the spec has no name, then we parse this one first.
        """
        spec = self._autospec(spec)
        for s in self.traverse():
            if s.satisfies(spec, strict=True):
                return True

        return False


    def sorted_deps(self):
        """Return a list of all dependencies sorted by name."""
        deps = self.flat_dependencies()
        return tuple(deps[name] for name in sorted(deps))


    def _eq_dag(self, other, vs, vo):
        """Recursive helper for eq_dag and ne_dag.  Does the actual DAG
           traversal."""
        vs.add(id(self))
        vo.add(id(other))

        if self.ne_node(other):
            return False

        if len(self.dependencies) != len(other.dependencies):
            return False

        ssorted = [self.dependencies[name]  for name in sorted(self.dependencies)]
        osorted = [other.dependencies[name] for name in sorted(other.dependencies)]

        for s, o in zip(ssorted, osorted):
            visited_s = id(s) in vs
            visited_o = id(o) in vo

            # Check for duplicate or non-equal dependencies
            if visited_s != visited_o: return False

            # Skip visited nodes
            if visited_s or visited_o: continue

            # Recursive check for equality
            if not s._eq_dag(o, vs, vo):
                return False

        return True


    def eq_dag(self, other):
        """True if the full dependency DAGs of specs are equal"""
        return self._eq_dag(other, set(), set())


    def ne_dag(self, other):
        """True if the full dependency DAGs of specs are not equal"""
        return not self.eq_dag(other)


    def _cmp_node(self):
        """Comparison key for just *this node* and not its deps."""
<<<<<<< HEAD
#        if self.compiler:
#            return (self.name, self.versions, self.variants,
#                    self.architecture, self.compiler._cmp_key())
        return (self.name, self.versions, self.variants,
                self.architecture, self.compiler, self.compiler_flags)
=======
        return (self.name,
                self.namespace,
                self.versions,
                self.variants,
                self.architecture,
                self.compiler)

>>>>>>> dd84a575

    def eq_node(self, other):
        """Equality with another spec, not including dependencies."""
        return self._cmp_node() == other._cmp_node()


    def ne_node(self, other):
        """Inequality with another spec, not including dependencies."""
        return self._cmp_node() != other._cmp_node()


    def _cmp_key(self):
        """This returns a key for the spec *including* DAG structure.

        The key is the concatenation of:
          1. A tuple describing this node in the DAG.
          2. The hash of each of this node's dependencies' cmp_keys.
        """
<<<<<<< HEAD
        return self._cmp_node() + (self.sorted_deps())
=======
        return self._cmp_node() + (
            tuple(hash(self.dependencies[name])
                  for name in sorted(self.dependencies)),)
>>>>>>> dd84a575


    def colorized(self):
        return colorize_spec(self)


    def format(self, format_string='$_$@$%@+$+$=', **kwargs):
        """Prints out particular pieces of a spec, depending on what is
           in the format string.  The format strings you can provide are::

               $_   Package name
<<<<<<< HEAD
               $@   Version
               $%   Compiler
               $%@  Compiler & compiler version
               $%+  Compiler and compiler flags
               $%@+ Compiler, compiler version, and compiler flags
=======
               $.   Full package name (with namespace)
               $@   Version with '@' prefix
               $%   Compiler with '%' prefix
               $%@  Compiler with '%' prefix & compiler version with '@' prefix
>>>>>>> dd84a575
               $+   Options
               $=   Architecture with '=' prefix
               $#   7-char prefix of DAG hash with '-' prefix
               $$   $

               You can also use full-string versions, which leave off the prefixes:

               ${PACKAGE}       Package name
               ${VERSION}       Version
               ${COMPILER}      Full compiler string
               ${COMPILERNAME}  Compiler name
               ${COMPILERVER}   Compiler version
               ${OPTIONS}       Options
               ${ARCHITECTURE}  Architecture
               ${SHA1}          Dependencies 8-char sha1 prefix

               ${SPACK_ROOT}    The spack root directory
               ${SPACK_INSTALL} The default spack install directory, ${SPACK_PREFIX}/opt

           Optionally you can provide a width, e.g. $20_ for a 20-wide name.
           Like printf, you can provide '-' for left justification, e.g.
           $-20_ for a left-justified name.

           Anything else is copied verbatim into the output stream.

           *Example:*  ``$_$@$+`` translates to the name, version, and options
           of the package, but no dependencies, arch, or compiler.

           TODO: allow, e.g., $6# to customize short hash length
           TODO: allow, e.g., $## for full hash.
           """
        color    = kwargs.get('color', False)
        length = len(format_string)
        out = StringIO()
        named = escape = compiler = False
        named_str = fmt = ''

        def write(s, c):
            if color:
                f = color_formats[c] + cescape(s) + '@.'
                cwrite(f, stream=out, color=color)
            else:
                out.write(s)

        iterator = enumerate(format_string)
        for i, c in iterator:
            if escape:
                fmt = '%'
                if c == '-':
                    fmt += c
                    i, c = next(iterator)

                while c in '0123456789':
                    fmt += c
                    i, c = next(iterator)
                fmt += 's'

                if c == '_':
                    out.write(fmt % self.name)
                elif c == '.':
                    out.write(fmt % self.fullname)
                elif c == '@':
                    if self.versions and self.versions != _any_version:
                        write(fmt % (c + str(self.versions)), c)
                elif c == '%':
                    if self.compiler:
                        write(fmt % (c + str(self.compiler.name)), c)
                    compiler = True
                elif c == '+':
                    if self.variants:
                        write(fmt % str(self.variants), c)
                elif c == '=':
                    if self.architecture:
                        write(fmt % ('+arch' + c + str(self.architecture)), c)
                elif c == '#':
                    out.write('-' + fmt % (self.dag_hash(7)))
                elif c == '$':
                    if fmt != '%s':
                        raise ValueError("Can't use format width with $$.")
                    out.write('$')
                elif c == '{':
                    named = True
                    named_str = ''
                escape = False

            elif compiler:
                if c == '@':
                    if (self.compiler and self.compiler.versions and
                        self.compiler.versions != _any_version):
                        write(c + str(self.compiler.versions), '%')
                elif c == '+':
                    if self.compiler_flags:
                        write(fmt % str(self.compiler_flags), '%')
                    compiler = False
                elif c == '$':
                    escape = True
                    compiler = False
                else:
                    out.write(c)
                    compiler = False


            elif named:
                if not c == '}':
                    if i == length - 1:
                        raise ValueError("Error: unterminated ${ in format: '%s'"
                                         % format_string)
                    named_str += c
                    continue;
                if named_str == 'PACKAGE':
                    write(fmt % self.name, '@')
                if named_str == 'VERSION':
                    if self.versions and self.versions != _any_version:
                        write(fmt % str(self.versions), '@')
                elif named_str == 'COMPILER':
                    if self.compiler:
                        write(fmt % self.compiler, '%')
                elif named_str == 'COMPILERNAME':
                    if self.compiler:
                        write(fmt % self.compiler.name, '%')
                elif named_str == 'COMPILERVER':
                    if self.compiler:
                        write(fmt % self.compiler.versions, '%')
                elif named_str == 'OPTIONS':
                    if self.variants:
                        write(fmt % str(self.variants), '+')
                elif named_str == 'ARCHITECTURE':
                    if self.architecture:
                        write(fmt % str(self.architecture), '=')
                elif named_str == 'SHA1':
                    if self.dependencies:
                        out.write(fmt % str(self.dag_hash(7)))
                elif named_str == 'SPACK_ROOT':
                    out.write(fmt % spack.prefix)
                elif named_str == 'SPACK_INSTALL':
                    out.write(fmt % spack.install_path)

                named = False

            elif c == '$':
                escape = True
                if i == length - 1:
                    raise ValueError("Error: unterminated $ in format: '%s'"
                                     % format_string)
            else:
                out.write(c)

        result = out.getvalue()
        return result


    def dep_string(self):
        return ''.join("^" + dep.format() for dep in self.sorted_deps())


    def __str__(self):
        return self.format() + self.dep_string()


    def tree(self, **kwargs):
        """Prints out this spec and its dependencies, tree-formatted
           with indentation."""
        color  = kwargs.pop('color', False)
        depth  = kwargs.pop('depth', False)
        showid = kwargs.pop('ids',   False)
        cover  = kwargs.pop('cover', 'nodes')
        indent = kwargs.pop('indent', 0)
        fmt    = kwargs.pop('format', '$_$@$%@+$+$=')
        prefix = kwargs.pop('prefix', None)
        check_kwargs(kwargs, self.tree)

        out = ""
        cur_id = 0
        ids = {}
        for d, node in self.traverse(order='pre', cover=cover, depth=True):
            if prefix is not None:
                out += prefix(node)
            out += " " * indent
            if depth:
                out += "%-4d" % d
            if not id(node) in ids:
                cur_id += 1
                ids[id(node)] = cur_id
            if showid:
                out += "%-4d" % ids[id(node)]
            out += ("    " * d)
            if d > 0:
                out += "^"
            out += node.format(fmt, color=color) + "\n"
        return out


    def __repr__(self):
        return str(self)


#
# These are possible token types in the spec grammar.
#
HASH, DEP, AT, COLON, COMMA, ON, OFF, PCT, EQ, QT, ID = range(11)

class SpecLexer(spack.parse.Lexer):
    """Parses tokens that make up spack specs."""
    def __init__(self):
        super(SpecLexer, self).__init__([
            (r'/',         lambda scanner, val: self.token(HASH,  val)),
            (r'\^',        lambda scanner, val: self.token(DEP,   val)),
            (r'\@',        lambda scanner, val: self.token(AT,    val)),
            (r'\:',        lambda scanner, val: self.token(COLON, val)),
            (r'\,',        lambda scanner, val: self.token(COMMA, val)),
            (r'\+',        lambda scanner, val: self.token(ON,    val)),
            (r'\-',        lambda scanner, val: self.token(OFF,   val)),
            (r'\~',        lambda scanner, val: self.token(OFF,   val)),
            (r'\%',        lambda scanner, val: self.token(PCT,   val)),
            (r'\=',        lambda scanner, val: self.token(EQ,    val)),
            # This is more liberal than identifier_re (see above).
            # Checked by check_identifier() for better error messages.
            (r'([\"\'])(?:(?=(\\?))\2.)*?\1',lambda scanner, val: self.token(QT, val)),
#            (r'([\"\'])([^\1]+?)(\1)',lambda scanner, val: self.token(QT, val)),
            (r'\w[\w.-]*', lambda scanner, val: self.token(ID,    val)),
            (r'\s+',       lambda scanner, val: None)])


class SpecParser(spack.parse.Parser):
    def __init__(self):
        super(SpecParser, self).__init__(SpecLexer())
        self.previous = None

    def do_parse(self):
        specs = []

        try:
            while self.next:
                if self.previous:
                    specs.append(self.previous.value)
                if self.accept(ID):
                    self.previous = self.token
                    if self.accept(EQ):
                        if not specs:
                            specs.append(self.spec(''))
                        if self.accept(QT):
                            self.token.value = self.token.value[1:-1]
                        else:
                            self.expect(ID)
                        specs[-1]._add_flag(self.previous.value, self.token.value)
                    else:
                        specs.append(self.spec(self.previous.value))
                    self.previous = None
                elif self.accept(HASH):
                    specs.append(self.spec_by_hash())

                elif self.accept(DEP):
                    if not specs:
                        self.previous = self.token
                        specs.append(self.spec(''))
                        self.previous = None
                    if self.accept(HASH):
                        specs[-1]._add_dependency(self.spec_by_hash())
                    else:
                        self.expect(ID)
                        specs[-1]._add_dependency(self.spec(self.token.value))

                else:
                    # Attempt to construct an anonymous spec, but check that the first token is valid
                    # TODO: Is this check even necessary, or will it all be Lex errors now?
                    specs.append(self.spec('',True))

        except spack.parse.ParseError, e:
            raise SpecParseError(e)


        return specs


    def parse_compiler(self, text):
        self.setup(text)
        return self.compiler()


    def spec_by_hash(self):
        self.expect(ID)

        specs = spack.installed_db.query()
        matches = [spec for spec in specs if
                   spec.dag_hash()[:len(self.token.value)] == self.token.value]

        if not matches:
            tty.die("%s does not match any installed packages." %self.token.value)

        if len(matches) != 1:
            tty.error("%s matches multiple installed packages:" %self.token.value)
            print
            display_specs(matches, long=True)
            print
            print "You can either:"
            print "  a) Use a more specific hash, or"
            print "  b) Specify the package by name."
            sys.exit(1)

        return matches[0]


    def spec(self, name, check_valid_token = False):
        """Parse a spec out of the input.  If a spec is supplied, then initialize
           and return it instead of creating a new one."""
<<<<<<< HEAD
        if name != '':
            self.check_identifier()

        # This will init the spec without calling __init__.
        spec = Spec.__new__(Spec)
        spec.name = name
=======

        spec_namespace, dot, spec_name = self.token.value.rpartition('.')
        if not spec_namespace:
            spec_namespace = None

        self.check_identifier(spec_name)

        # This will init the spec without calling __init__.
        spec = Spec.__new__(Spec)
        spec.name = spec_name
>>>>>>> dd84a575
        spec.versions = VersionList()
        spec.variants = VariantMap(spec)
        spec.architecture = None
        spec.compiler = None
<<<<<<< HEAD
        spec.compiler_flags = FlagMap(spec)
=======
        spec.external = None
>>>>>>> dd84a575
        spec.dependents   = DependencyMap()
        spec.dependencies = DependencyMap()
        spec.namespace = spec_namespace

        spec._normal = False
        spec._concrete = False

        # record this so that we know whether version is
        # unspecified or not.
        added_version = False

        if self.previous and self.previous.value == DEP:
            if self.accept(HASH):
                spec.add_dependency(self.spec_by_hash())
            else:
                self.expect(ID)
                spec.add_dependency(self.spec(self.token.value))

        while self.next:
            if self.accept(AT):
                vlist = self.version_list()
                for version in vlist:
                    spec._add_version(version)
                added_version = True
                check_valid_token = False

            elif self.accept(ON):
                spec._add_variant(self.variant(), True)
                check_valid_token = False

            elif self.accept(OFF):
                spec._add_variant(self.variant(),False)
                check_valid_token = False

            elif self.accept(PCT):
                spec._set_compiler(self.compiler())
                check_valid_token = False

            elif self.accept(ID):
                self.previous = self.token
                if self.accept(EQ):
                    if self.accept(QT):
                        self.token.value = self.token.value[1:-1]
                    else:
                        self.expect(ID)
                    spec._add_flag(self.previous.value, self.token.value)
                    self.previous = None
                else:
                    return spec

            else:
                if check_valid_token:
                    self.unexpected_token()
                break

        # If there was no version in the spec, consier it an open range
        if not added_version:
            spec.versions = VersionList(':')

        return spec


    def variant(self,name=None):
        #TODO: Make generalized variants possible
        if name:
            return name
        else:
            self.expect(ID)
            self.check_identifier()
            return self.token.value

    def architecture(self):
        #TODO: Make this work properly as a subcase of variant (includes adding names to grammar)
        self.expect(ID)
        return self.token.value


    def version(self):
        start = None
        end = None
        if self.accept(ID):
            start = self.token.value

        if self.accept(COLON):
            if self.accept(ID):
                end = self.token.value
        elif start:
            # No colon, but there was a version.
            return Version(start)
        else:
            # No colon and no id: invalid version.
            self.next_token_error("Invalid version specifier")

        if start: start = Version(start)
        if end: end = Version(end)
        return VersionRange(start, end)


    def version_list(self):
        vlist = []
        vlist.append(self.version())
        while self.accept(COMMA):
            vlist.append(self.version())
        return vlist


    def compiler(self):
        self.expect(ID)
        self.check_identifier()

        compiler = CompilerSpec.__new__(CompilerSpec)
        compiler.name = self.token.value
        compiler.versions = VersionList()
#        compiler.flags = {'cflags':None,'cxxflags':None,'fflags':None,'ldflags':None}
        if self.accept(AT):
            vlist = self.version_list()
            for version in vlist:
                compiler._add_version(version)
        else:
            compiler.versions = VersionList(':')
        return compiler


    def check_identifier(self, id=None):
        """The only identifiers that can contain '.' are versions, but version
           ids are context-sensitive so we have to check on a case-by-case
           basis. Call this if we detect a version id where it shouldn't be.
        """
        if not id:
            id = self.token.value
        if '.' in id:
            self.last_token_error("Identifier cannot contain '.'")


def parse(string):
    """Returns a list of specs from an input string.
       For creating one spec, see Spec() constructor.
    """
    return SpecParser().parse(string)


def parse_anonymous_spec(spec_like, pkg_name):
    """Allow the user to omit the package name part of a spec if they
       know what it has to be already.

       e.g., provides('mpi@2', when='@1.9:') says that this package
       provides MPI-3 when its version is higher than 1.9.
    """
    if not isinstance(spec_like, (str, Spec)):
        raise TypeError('spec must be Spec or spec string.  Found %s'
                        % type(spec_like))

    if isinstance(spec_like, str):
        try:
            anon_spec = Spec(spec_like)
            if anon_spec.name != pkg_name:
                raise SpecParseError(spack.parse.ParseError("","","anon spec created without proper name"))
        except SpecParseError:
            anon_spec = Spec(pkg_name + ' ' +  spec_like)
            if anon_spec.name != pkg_name: raise ValueError(
                    "Invalid spec for package %s: %s" % (pkg_name, spec_like))
    else:
        anon_spec = spec_like.copy()

    if anon_spec.name != pkg_name:
        raise ValueError("Spec name '%s' must match package name '%s'"
                         % (anon_spec.name, pkg_name))

    return anon_spec


class SpecError(spack.error.SpackError):
    """Superclass for all errors that occur while constructing specs."""
    def __init__(self, message):
        super(SpecError, self).__init__(message)


class SpecParseError(SpecError):
    """Wrapper for ParseError for when we're parsing specs."""
    def __init__(self, parse_error):
        super(SpecParseError, self).__init__(parse_error.message)
        self.string = parse_error.string
        self.pos = parse_error.pos


class DuplicateDependencyError(SpecError):
    """Raised when the same dependency occurs in a spec twice."""
    def __init__(self, message):
        super(DuplicateDependencyError, self).__init__(message)


class DuplicateVariantError(SpecError):
    """Raised when the same variant occurs in a spec twice."""
    def __init__(self, message):
        super(DuplicateVariantError, self).__init__(message)


class DuplicateCompilerSpecError(SpecError):
    """Raised when the same compiler occurs in a spec twice."""
    def __init__(self, message):
        super(DuplicateCompilerSpecError, self).__init__(message)


class UnsupportedCompilerError(SpecError):
    """Raised when the user asks for a compiler spack doesn't know about."""
    def __init__(self, compiler_name):
        super(UnsupportedCompilerError, self).__init__(
            "The '%s' compiler is not yet supported." % compiler_name)


class UnknownVariantError(SpecError):
    """Raised when the same variant occurs in a spec twice."""
    def __init__(self, pkg, variant):
        super(UnknownVariantError, self).__init__(
            "Package %s has no variant %s!" % (pkg, variant))


class DuplicateArchitectureError(SpecError):
    """Raised when the same architecture occurs in a spec twice."""
    def __init__(self, message):
        super(DuplicateArchitectureError, self).__init__(message)


class InconsistentSpecError(SpecError):
    """Raised when two nodes in the same spec DAG have inconsistent
       constraints."""
    def __init__(self, message):
        super(InconsistentSpecError, self).__init__(message)


class InvalidDependencyException(SpecError):
    """Raised when a dependency in a spec is not actually a dependency
       of the package."""
    def __init__(self, message):
        super(InvalidDependencyException, self).__init__(message)


class NoProviderError(SpecError):
    """Raised when there is no package that provides a particular
       virtual dependency.
    """
    def __init__(self, vpkg):
        super(NoProviderError, self).__init__(
            "No providers found for virtual package: '%s'" % vpkg)
        self.vpkg = vpkg


class MultipleProviderError(SpecError):
    """Raised when there is no package that provides a particular
       virtual dependency.
    """
    def __init__(self, vpkg, providers):
        """Takes the name of the vpkg"""
        super(MultipleProviderError, self).__init__(
            "Multiple providers found for '%s': %s"
            % (vpkg, [str(s) for s in providers]))
        self.vpkg = vpkg
        self.providers = providers


class UnsatisfiableSpecError(SpecError):
    """Raised when a spec conflicts with package constraints.
       Provide the requirement that was violated when raising."""
    def __init__(self, provided, required, constraint_type):
        super(UnsatisfiableSpecError, self).__init__(
            "%s does not satisfy %s" % (provided, required))
        self.provided = provided
        self.required = required
        self.constraint_type = constraint_type


class UnsatisfiableSpecNameError(UnsatisfiableSpecError):
    """Raised when two specs aren't even for the same package."""
    def __init__(self, provided, required):
        super(UnsatisfiableSpecNameError, self).__init__(
            provided, required, "name")


class UnsatisfiableVersionSpecError(UnsatisfiableSpecError):
    """Raised when a spec version conflicts with package constraints."""
    def __init__(self, provided, required):
        super(UnsatisfiableVersionSpecError, self).__init__(
            provided, required, "version")


class UnsatisfiableCompilerSpecError(UnsatisfiableSpecError):
    """Raised when a spec comiler conflicts with package constraints."""
    def __init__(self, provided, required):
        super(UnsatisfiableCompilerSpecError, self).__init__(
            provided, required, "compiler")


class UnsatisfiableVariantSpecError(UnsatisfiableSpecError):
    """Raised when a spec variant conflicts with package constraints."""
    def __init__(self, provided, required):
        super(UnsatisfiableVariantSpecError, self).__init__(
            provided, required, "variant")


class UnsatisfiableArchitectureSpecError(UnsatisfiableSpecError):
    """Raised when a spec architecture conflicts with package constraints."""
    def __init__(self, provided, required):
        super(UnsatisfiableArchitectureSpecError, self).__init__(
            provided, required, "architecture")


class UnsatisfiableProviderSpecError(UnsatisfiableSpecError):
    """Raised when a provider is supplied but constraints don't match
       a vpkg requirement"""
    def __init__(self, provided, required):
        super(UnsatisfiableProviderSpecError, self).__init__(
            provided, required, "provider")

# TODO: get rid of this and be more specific about particular incompatible
# dep constraints
class UnsatisfiableDependencySpecError(UnsatisfiableSpecError):
    """Raised when some dependency of constrained specs are incompatible"""
    def __init__(self, provided, required):
        super(UnsatisfiableDependencySpecError, self).__init__(
            provided, required, "dependency")

class SpackYAMLError(spack.error.SpackError):
    def __init__(self, msg, yaml_error):
        super(SpackYAMLError, self).__init__(msg, str(yaml_error))<|MERGE_RESOLUTION|>--- conflicted
+++ resolved
@@ -72,13 +72,18 @@
   dep_list     = { ^ spec }
   spec         = id [ options ]
   options      = { @version-list | +variant | -variant | ~variant |
-                   %compiler | +arch=architecture | +flag=value}
+                   %compiler | arch=architecture | [ flag ]=value}
+  flag         = { cflags | cxxflags | fflags | cppflags | ldflags |
+                   ldlibs }
   variant      = id
   architecture = id
   compiler     = id [ version-list ]
   version-list = version [ { , version } ]
   version      = id | id: | :id | id:id
   id           = [A-Za-z0-9_][A-Za-z0-9_.-]*
+
+Identifiers using the <name>=<value> command, such as architectures and
+compiler flags, require a space before the name.
 
 There is one context-sensitive part: ids in versions may contain '.', while
 other ids may not.
@@ -210,7 +215,7 @@
 
         else:
             raise TypeError(
-                "__init__ takes 1, 2, or 3 arguments. (%d given)" % nargs)
+                "__init__ takes 1 or 2 arguments. (%d given)" % nargs)
 
 
     def _add_version(self, version):
@@ -315,7 +320,7 @@
             out = '+' if self.value else '~'
             return out + self.name
         else:
-            return '+' + self.name + "=" + self.value
+            return ' ' + self.name + "=" + self.value
 
 
 class VariantMap(HashableMap):
@@ -372,7 +377,7 @@
         return ''.join(str(self[key]) for key in sorted_keys)
 
 
-_valid_compiler_flags = ['cflags', 'cxxflags', 'fflags', 'ldflags', 'cppflags']
+_valid_compiler_flags = ['cflags', 'cxxflags', 'fflags', 'ldflags', 'ldlibs', 'cppflags']
 class FlagMap(HashableMap):
     def __init__(self, spec):
         super(FlagMap, self).__init__()
@@ -381,16 +386,17 @@
 
     def satisfies(self, other, strict=False):
         #"strict" makes no sense if this works, but it matches how we need it. Maybe
+        #strict=True
         if strict:
+#            if other.spec and other.spec.concrete:
+            return all(f in self and set(self[f]) == set(other[f])
+                       for f in other)
+#            else:
+#                return all(f in self and set(self[f]) >= set(other[f])
+#                           for f in other)
+        else:
             return all(f in self and set(self[f]) == set(other[f])
                        for f in other if other[f] != [])
-        else:
-            if other.spec and other.spec.concrete:
-                return all(f in self and set(self[f]) == set(other[f])
-                           for f in other)
-            else:
-                return all(f in self and set(self[f]) >= set(other[f])
-                           for f in other)
 
 
     def constrain(self, other):
@@ -433,9 +439,8 @@
 
     def __str__(self):
         sorted_keys = filter(lambda flag: self[flag] != [], sorted(self.keys()))
-        cond_symbol = '+' if len(sorted_keys)>0 else ''
-#        return '+' + '+'.join(str(key) + '=\"' + ' '.join(str(f) for f in self[key]) + '\"' for key in self)
-        return cond_symbol + '+'.join(str(key) + '=\"' + ' '.join(str(f) for f in self[key]) + '\"' for key in sorted_keys)
+        cond_symbol = ' ' if len(sorted_keys)>0 else ''
+        return cond_symbol + ' '.join(str(key) + '=\"' + ' '.join(str(f) for f in self[key]) + '\"' for key in sorted_keys)
 
 
 class DependencyMap(HashableMap):
@@ -607,11 +612,7 @@
     @staticmethod
     def is_virtual(name):
         """Test if a name is virtual without requiring a Spec."""
-<<<<<<< HEAD
-        return name != "" and not spack.db.exists(name)
-=======
-        return not spack.repo.exists(name)
->>>>>>> dd84a575
+        return name != '' and not spack.repo.exists(name)
 
 
     @property
@@ -631,7 +632,6 @@
                               and self.compiler and self.compiler.concrete
                               and self.compiler_flags.concrete
                               and self.dependencies.concrete)
-
         return self._concrete
 
 
@@ -874,7 +874,6 @@
             # Concretize virtual dependencies last.  Because they're added
             # to presets below, their constraints will all be merged, but we'll
             # still need to select a concrete package later.
-<<<<<<< HEAD
             if not self.virtual:
                 changed |= any(
                     (spack.concretizer.concretize_architecture(self),
@@ -882,13 +881,6 @@
                      spack.concretizer.concretize_compiler_flags(self),#has to be concretized after compiler
                      spack.concretizer.concretize_version(self),
                      spack.concretizer.concretize_variants(self)))
-=======
-            changed |= any(
-                (spack.concretizer.concretize_architecture(self),
-                 spack.concretizer.concretize_compiler(self),
-                 spack.concretizer.concretize_version(self),
-                 spack.concretizer.concretize_variants(self)))
->>>>>>> dd84a575
             presets[self.name] = self
 
         visited.add(self.name)
@@ -1012,18 +1004,11 @@
                 if spec._dup(replacement, deps=False, cleardeps=False):
                     changed = True
 
-<<<<<<< HEAD
-
-            # If there are duplicate providers or duplicate provider deps, this
-            # consolidates them and merge constraints.
-            changed |= self.normalize(force=True)
-=======
                 self_index.update(spec)
                 done=False
                 break
 
         return changed
->>>>>>> dd84a575
 
 
     def concretize(self):
@@ -1038,11 +1023,8 @@
            with requirements of its pacakges.  See flatten() and normalize() for
            more details on this.
         """
-<<<<<<< HEAD
         if self.name == "":
             raise SpecError("Attempting to concretize anonymous spec")
-=======
->>>>>>> dd84a575
 
         if self._concrete:
             return
@@ -1051,21 +1033,7 @@
         force = False
 
         while changed:
-<<<<<<< HEAD
-#debugging code
-#            print "pre-a"
-#            a = self.normalize(force=force)
-#            print self, "normal"
-#            b = self._expand_virtual_packages()
-#            print self, "expanded"
-#            c = self._concretize_helper()
-#            print self, "concrete-ish"
-#            changes = (a,b,c)
-#            print a, b, c
-            changes = (self.normalize(force=force),
-=======
             changes = (self.normalize(force),
->>>>>>> dd84a575
                        self._expand_virtual_packages(),
                        self._concretize_helper())
             changed = any(changes)
@@ -1323,7 +1291,6 @@
 
            TODO: normalize should probably implement some form of cycle detection,
            to ensure that the spec is actually a DAG.
-
         """
         if self.name == "":
             raise SpecError("Attempting to normalize anonymous spec")
@@ -1371,15 +1338,9 @@
            UnsupportedCompilerError.
         """
         for spec in self.traverse():
-<<<<<<< HEAD
-            # Don't get a package for a virtual name or an anonymous name
-            if (not spec.virtual) and spack.db.exists(spec.name):
-                spack.db.get(spec.name)
-=======
             # Don't get a package for a virtual name.
-            if not spec.virtual:
+            if not spec.virtual and spec.name != '':
                 spack.repo.get(spec.fullname)
->>>>>>> dd84a575
 
             # validate compiler in addition to the package name.
             if spec.compiler:
@@ -1656,15 +1617,10 @@
         self.versions = other.versions.copy()
         self.architecture = other.architecture
         self.compiler = other.compiler.copy() if other.compiler else None
-<<<<<<< HEAD
-        self.compiler_flags = other.compiler_flags.copy()
-        self.dependents = DependencyMap()
-        self.dependencies = DependencyMap()
-=======
         if kwargs.get('cleardeps', True):
             self.dependents = DependencyMap()
             self.dependencies = DependencyMap()
->>>>>>> dd84a575
+        self.compiler_flags = other.compiler_flags.copy()
         self.variants = other.variants.copy()
         self.variants.spec = self
         self.external = other.external
@@ -1788,21 +1744,14 @@
 
     def _cmp_node(self):
         """Comparison key for just *this node* and not its deps."""
-<<<<<<< HEAD
-#        if self.compiler:
-#            return (self.name, self.versions, self.variants,
-#                    self.architecture, self.compiler._cmp_key())
-        return (self.name, self.versions, self.variants,
-                self.architecture, self.compiler, self.compiler_flags)
-=======
         return (self.name,
                 self.namespace,
                 self.versions,
                 self.variants,
                 self.architecture,
-                self.compiler)
-
->>>>>>> dd84a575
+                self.compiler,
+                self.compiler_flags)
+
 
     def eq_node(self, other):
         """Equality with another spec, not including dependencies."""
@@ -1821,13 +1770,9 @@
           1. A tuple describing this node in the DAG.
           2. The hash of each of this node's dependencies' cmp_keys.
         """
-<<<<<<< HEAD
-        return self._cmp_node() + (self.sorted_deps())
-=======
         return self._cmp_node() + (
             tuple(hash(self.dependencies[name])
                   for name in sorted(self.dependencies)),)
->>>>>>> dd84a575
 
 
     def colorized(self):
@@ -1839,20 +1784,14 @@
            in the format string.  The format strings you can provide are::
 
                $_   Package name
-<<<<<<< HEAD
-               $@   Version
-               $%   Compiler
-               $%@  Compiler & compiler version
-               $%+  Compiler and compiler flags
-               $%@+ Compiler, compiler version, and compiler flags
-=======
                $.   Full package name (with namespace)
                $@   Version with '@' prefix
                $%   Compiler with '%' prefix
                $%@  Compiler with '%' prefix & compiler version with '@' prefix
->>>>>>> dd84a575
+               $%+  Compiler with '%' prefix & compiler flags prefixed by name
+               $%@+ Compiler, compiler version, and compiler flags with same prefixes as above
                $+   Options
-               $=   Architecture with '=' prefix
+               $=   Architecture prefixed by 'arch='
                $#   7-char prefix of DAG hash with '-' prefix
                $$   $
 
@@ -1863,6 +1802,7 @@
                ${COMPILER}      Full compiler string
                ${COMPILERNAME}  Compiler name
                ${COMPILERVER}   Compiler version
+               ${COMPILERFLAGS} Compiler flags
                ${OPTIONS}       Options
                ${ARCHITECTURE}  Architecture
                ${SHA1}          Dependencies 8-char sha1 prefix
@@ -1924,7 +1864,7 @@
                         write(fmt % str(self.variants), c)
                 elif c == '=':
                     if self.architecture:
-                        write(fmt % ('+arch' + c + str(self.architecture)), c)
+                        write(fmt % (' arch' + c + str(self.architecture)), c)
                 elif c == '#':
                     out.write('-' + fmt % (self.dag_hash(7)))
                 elif c == '$':
@@ -1951,7 +1891,6 @@
                 else:
                     out.write(c)
                     compiler = False
-
 
             elif named:
                 if not c == '}':
@@ -1974,6 +1913,9 @@
                 elif named_str == 'COMPILERVER':
                     if self.compiler:
                         write(fmt % self.compiler.versions, '%')
+                elif named_str == 'COMPILERFLAGS':
+                    if self.compiler:
+                        write(fmt % str(self.compiler_flags), '%')
                 elif named_str == 'OPTIONS':
                     if self.variants:
                         write(fmt % str(self.variants), '+')
@@ -2156,34 +2098,22 @@
     def spec(self, name, check_valid_token = False):
         """Parse a spec out of the input.  If a spec is supplied, then initialize
            and return it instead of creating a new one."""
-<<<<<<< HEAD
-        if name != '':
-            self.check_identifier()
-
-        # This will init the spec without calling __init__.
-        spec = Spec.__new__(Spec)
-        spec.name = name
-=======
-
-        spec_namespace, dot, spec_name = self.token.value.rpartition('.')
+        spec_namespace, dot, spec_name = name.rpartition('.')
         if not spec_namespace:
             spec_namespace = None
 
-        self.check_identifier(spec_name)
+        if spec_name != '':
+            self.check_identifier(spec_name)
 
         # This will init the spec without calling __init__.
         spec = Spec.__new__(Spec)
         spec.name = spec_name
->>>>>>> dd84a575
         spec.versions = VersionList()
         spec.variants = VariantMap(spec)
         spec.architecture = None
         spec.compiler = None
-<<<<<<< HEAD
+        spec.external = None
         spec.compiler_flags = FlagMap(spec)
-=======
-        spec.external = None
->>>>>>> dd84a575
         spec.dependents   = DependencyMap()
         spec.dependencies = DependencyMap()
         spec.namespace = spec_namespace
@@ -2297,7 +2227,6 @@
         compiler = CompilerSpec.__new__(CompilerSpec)
         compiler.name = self.token.value
         compiler.versions = VersionList()
-#        compiler.flags = {'cflags':None,'cxxflags':None,'fflags':None,'ldflags':None}
         if self.accept(AT):
             vlist = self.version_list()
             for version in vlist:
@@ -2443,7 +2372,6 @@
         self.vpkg = vpkg
         self.providers = providers
 
-
 class UnsatisfiableSpecError(SpecError):
     """Raised when a spec conflicts with package constraints.
        Provide the requirement that was violated when raising."""
