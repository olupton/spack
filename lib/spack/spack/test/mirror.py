--- conflicted
+++ resolved
@@ -52,56 +52,6 @@
         mirror_root = os.path.join(stage.path, 'test-mirror')
         # register mirror with spack config
         mirrors = {'spack-mirror-test': 'file://' + mirror_root}
-<<<<<<< HEAD
-        spack.config.set('mirrors', mirrors)
-        with spack.config.override('config:checksum', False):
-            specs = [Spec(x).concretized() for x in repos]
-            spack.mirror.create(mirror_root, specs)
-
-        # Stage directory exists
-        assert os.path.isdir(mirror_root)
-
-        for spec in specs:
-            fetcher = spec.package.fetcher[0]
-            per_package_ref = os.path.join(
-                spec.name, '-'.join([spec.name, str(spec.version)]))
-            mirror_paths = spack.mirror.mirror_archive_paths(
-                fetcher,
-                per_package_ref)
-            expected_path = os.path.join(
-                mirror_root, mirror_paths.storage_path)
-            assert os.path.exists(expected_path)
-
-        def compare(left, right):
-            dcmp = filecmp.dircmp(left, right)
-
-            # make sure there are no new files in the expanded
-            # tarball
-            assert not dcmp.right_only
-            # and that all original files are present.
-            assert all(l in exclude for l in dcmp.left_only)
-
-            for subdir in dcmp.common_dirs:
-                compare(os.path.join(left, subdir),
-                        os.path.join(right, subdir))
-
-        # Now try to fetch each package.
-        for name, mock_repo in repos.items():
-            spec = Spec(name).concretized()
-            pkg = spec.package
-
-            with spack.config.override('config:checksum', False):
-                with Stage('baseline') as truth:
-                    fetcher = pkg.fetcher[0]
-                    fetcher.set_stage(truth)
-                    fetcher.fetch()
-                    fetcher.expand()
-                    original_path = truth.source_path
-
-                    with pkg.stage:
-                        pkg.do_stage(mirror_only=True)
-                        compare(original_path, pkg.stage.source_path)
-=======
         with spack.config.override('mirrors', mirrors):
             with spack.config.override('config:checksum', False):
                 specs = [Spec(x).concretized() for x in repos]
@@ -148,7 +98,6 @@
                         assert not dcmp.right_only
                         # and that all original files are present.
                         assert all(l in exclude for l in dcmp.left_only)
->>>>>>> 1741279f
 
 
 def test_url_mirror(mock_archive):
