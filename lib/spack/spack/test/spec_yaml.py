--- conflicted
+++ resolved
@@ -219,13 +219,8 @@
 def test_hashes_use_no_python_dicts(module):
     """Coarse check to make sure we don't use dicts in Spec.to_node_dict().
 
-<<<<<<< HEAD
-    Pyton dicts are not guaranteed to iterate in a deterministic order
-    (at least not in all python versions) so we need to uses lists and
-=======
     Python dicts are not guaranteed to iterate in a deterministic order
     (at least not in all python versions) so we need to use lists and
->>>>>>> 1741279f
     syaml_dicts.  syaml_dicts are ordered and ensure that hashes in Spack
     are deterministic.
 
