# Copyright 2013-2020 Lawrence Livermore National Security, LLC and other
# Spack Project Developers. See the top-level COPYRIGHT file for details.
#
# SPDX-License-Identifier: (Apache-2.0 OR MIT)


########################################################################
#
# This file is part of Spack and sets up the spack environment for bash,
# zsh, and dash (sh).  This includes environment modules and lmod support,
# and it also puts spack in your path. The script also checks that at least
# module support exists, and provides suggestions if it doesn't. Source
# it like this:
#
#    . /path/to/spack/share/spack/setup-env.sh
#
########################################################################
# This is a wrapper around the spack command that forwards calls to
# 'spack load' and 'spack unload' to shell functions.  This in turn
# allows them to be used to invoke environment modules functions.
#
# 'spack load' is smarter than just 'load' because it converts its
# arguments into a unique Spack spec that is then passed to module
# commands.  This allows the user to use packages without knowing all
# their installation details.
#
# e.g., rather than requiring a full spec for libelf, the user can type:
#
#     spack load libelf
#
# This will first find the available libelf module file and use a
# matching one.  If there are two versions of libelf, the user would
# need to be more specific, e.g.:
#
#     spack load libelf@0.8.13
#
# This is very similar to how regular spack commands work and it
# avoids the need to come up with a user-friendly naming scheme for
# spack module files.
########################################################################

# prevent infinite recursion when spack shells out (e.g., on cray for modules)
if [ -n "${_sp_initializing:-}" ]; then
    exit 0
fi
export _sp_initializing=true

spack() {
    # Store LD_LIBRARY_PATH variables from spack shell function
    # This is necessary because MacOS System Integrity Protection clears
    # variables that affect dyld on process start.
    for var in LD_LIBRARY_PATH DYLD_LIBRARY_PATH DYLD_FALLBACK_LIBRARY_PATH; do
        eval "if [ -n \"\${${var}-}\" ]; then export SPACK_$var=\${${var}}; fi"
    done

    # Zsh does not do word splitting by default, this enables it for this
    # function only
    if [ -n "${ZSH_VERSION:-}" ]; then
        emulate -L sh
    fi

    # accumulate flags meant for the main spack command
    # the loop condition is unreadable, but it means:
    #     while $1 is set (while there are arguments)
    #       and $1 starts with '-' (and the arguments are flags)
    _sp_flags=""
    while [ ! -z ${1+x} ] && [ "${1#-}" != "${1}" ]; do
        _sp_flags="$_sp_flags $1"
        shift
    done

    # h and V flags don't require further output parsing.
    if [ -n "$_sp_flags" ] && \
       [ "${_sp_flags#*h}" != "${_sp_flags}" ] || \
       [ "${_sp_flags#*V}" != "${_sp_flags}" ];
    then
        command spack $_sp_flags "$@"
        return
    fi

    # set the subcommand if there is one (if $1 is set)
    _sp_subcommand=""
    if [ ! -z ${1+x} ]; then
        _sp_subcommand="$1"
        shift
    fi

    # Filter out use and unuse.  For any other commands, just run the
    # command.
    case $_sp_subcommand in
        "cd")
            _sp_arg=""
            if [ -n "$1" ]; then
                _sp_arg="$1"
                shift
            fi
            if [ "$_sp_arg" = "-h" ] || [ "$_sp_arg" = "--help" ]; then
                command spack cd -h
            else
                LOC="$(spack location $_sp_arg "$@")"
                if [ -d "$LOC" ] ; then
                    cd "$LOC"
                else
                    return 1
                fi
            fi
            return
            ;;
        "env")
            _sp_arg=""
            if [ -n "$1" ]; then
                _sp_arg="$1"
                shift
            fi

            if [ "$_sp_arg" = "-h" ] || [ "$_sp_arg" = "--help" ]; then
                command spack env -h
            else
                case $_sp_arg in
                    activate)
                        # Get --sh, --csh, or -h/--help arguments.
                        # Space needed here becauses regexes start with a space
                        # and `-h` may be the only argument.
                        _a=" $@"
                        # Space needed here to differentiate between `-h`
                        # argument and environments with "-h" in the name.
                        # Also see: https://www.gnu.org/software/bash/manual/html_node/Shell-Parameter-Expansion.html#Shell-Parameter-Expansion
                        if [ -z ${1+x} ] || \
                           [ "${_a#* --sh}" != "$_a" ] || \
                           [ "${_a#* --csh}" != "$_a" ] || \
                           [ "${_a#* -h}" != "$_a" ] || \
                           [ "${_a#* --help}" != "$_a" ];
                        then
                            # No args or args contain --sh, --csh, or -h/--help: just execute.
                            command spack env activate "$@"
                        else
                            # Actual call to activate: source the output.
                            eval $(command spack $_sp_flags env activate --sh "$@")
                        fi
                        ;;
                    deactivate)
                        # Get --sh, --csh, or -h/--help arguments.
                        # Space needed here becauses regexes start with a space
                        # and `-h` may be the only argument.
                        _a=" $@"
                        # Space needed here to differentiate between `--sh`
                        # argument and environments with "--sh" in the name.
                        # Also see: https://www.gnu.org/software/bash/manual/html_node/Shell-Parameter-Expansion.html#Shell-Parameter-Expansion
                        if [ "${_a#* --sh}" != "$_a" ] || \
                           [ "${_a#* --csh}" != "$_a" ];
                        then
                            # Args contain --sh or --csh: just execute.
                            command spack env deactivate "$@"
                        elif [ -n "$*" ]; then
                            # Any other arguments are an error or -h/--help: just run help.
                            command spack env deactivate -h
                        else
                            # No args: source the output of the command.
                            eval $(command spack $_sp_flags env deactivate --sh)
                        fi
                        ;;
                    *)
                        command spack env $_sp_arg "$@"
                        ;;
                esac
            fi
            return
            ;;
        "load"|"unload")
<<<<<<< HEAD
            # Shift any other args for use off before parsing spec.
            _sp_subcommand_args=""
            _sp_module_args=""
            while [ "${1#-}" != "${1}" ]; do
                if [ "$1" = "-h" ] || [ "$1" = "--help" ]; then
                    command spack $_sp_flags $_sp_subcommand $_sp_subcommand_args "$@"
                    return
                elif [ "$1" = "-r" ] || [ "$1" = "--dependencies" ] || [ "$1" = "--latest" ]; then
                    _sp_subcommand_args="$_sp_subcommand_args $1"
                else
                    _sp_module_args="$_sp_module_args $1"
                fi
                shift
            done

            # Here the user has run use or unuse with a spec.  Find a matching
            # spec using 'spack module find', then use the appropriate module
            # tool's commands to add/remove the result from the environment.
            # If spack module command comes back with an error, do nothing.
            case $_sp_subcommand in
                "load")
                    if _sp_full_spec=$(command spack $_sp_flags module tcl find $_sp_subcommand_args "$@"); then
                        module load $_sp_module_args $_sp_full_spec
                    else
                        $(exit 1)
                    fi
                    ;;
                "unload")
                    if _sp_full_spec=$(command spack $_sp_flags module tcl find $_sp_subcommand_args "$@"); then
                        module unload $_sp_module_args $_sp_full_spec
                    else
                        $(exit 1)
                    fi
                    ;;
            esac
=======
            # Get --sh, --csh, -h, or --help arguments.
            # Space needed here becauses regexes start with a space
            # and `-h` may be the only argument.
            _a=" $@"
            # Space needed here to differentiate between `-h`
            # argument and specs with "-h" in the name.
            # Also see: https://www.gnu.org/software/bash/manual/html_node/Shell-Parameter-Expansion.html#Shell-Parameter-Expansion
            if [ "${_a#* --sh}" != "$_a" ] || \
                [ "${_a#* --csh}" != "$_a" ] || \
                [ "${_a#* -h}" != "$_a" ] || \
                [ "${_a#* --help}" != "$_a" ];
            then
                # Args contain --sh, --csh, or -h/--help: just execute.
                command spack $_sp_flags $_sp_subcommand "$@"
            else
                eval $(command spack $_sp_flags $_sp_subcommand --sh "$@" || \
                    echo "return 1")  # return 1 if spack command fails
            fi
>>>>>>> 1741279f
            ;;
        *)
            command spack $_sp_flags $_sp_subcommand "$@"
            ;;
    esac
}


########################################################################
# Prepends directories to path, if they exist.
#      pathadd /path/to/dir            # add to PATH
# or   pathadd OTHERPATH /path/to/dir  # add to OTHERPATH
########################################################################
_spack_pathadd() {
    # If no variable name is supplied, just append to PATH
    # otherwise append to that variable.
    _pa_varname=PATH
    _pa_new_path="$1"
    if [ -n "$2" ]; then
        _pa_varname="$1"
        _pa_new_path="$2"
    fi

    # Do the actual prepending here.
    eval "_pa_oldvalue=\${${_pa_varname}:-}"

    _pa_canonical=":$_pa_oldvalue:"
    if [ -d "$_pa_new_path" ] && \
       [ "${_pa_canonical#*:${_pa_new_path}:}" = "${_pa_canonical}" ];
    then
        if [ -n "$_pa_oldvalue" ]; then
            eval "export $_pa_varname=\"$_pa_new_path:$_pa_oldvalue\""
        else
            export $_pa_varname="$_pa_new_path"
        fi
    fi
}


# Determine which shell is being used
_spack_determine_shell() {
    if [ -f "/proc/$$/exe" ]; then
        # If procfs is present this seems a more reliable
        # way to detect the current shell
        _sp_exe=$(readlink /proc/$$/exe)
        # Shell may contain number, like zsh5 instead of zsh
        basename ${_sp_exe} | tr -d '0123456789'
    elif [ -n "${BASH:-}" ]; then
        echo bash
    elif [ -n "${ZSH_NAME:-}" ]; then
        echo zsh
    else
        PS_FORMAT= ps -p $$ | tail -n 1 | awk '{print $4}' | sed 's/^-//' | xargs basename
    fi
}
_sp_shell=$(_spack_determine_shell)


# Export spack function so it is available in subshells (only works with bash)
if [ "$_sp_shell" = bash ]; then
    export -f spack
fi

alias spacktivate="spack env activate"

#
# Figure out where this file is.
#
if [ "$_sp_shell" = bash ]; then
    _sp_source_file="${BASH_SOURCE[0]:-}"
elif [ "$_sp_shell" = zsh ]; then
    _sp_source_file="${(%):-%N}"
else
    # Try to read the /proc filesystem (works on linux without lsof)
    # In dash, the sourced file is the last one opened (and it's kept open)
    _sp_source_file_fd="$(\ls /proc/$$/fd 2>/dev/null | sort -n | tail -1)"
    if ! _sp_source_file="$(readlink /proc/$$/fd/$_sp_source_file_fd)"; then
        # Last resort: try lsof. This works in dash on macos -- same reason.
        # macos has lsof installed by default; some linux containers don't.
        _sp_lsof_output="$(lsof -p $$ -Fn0 | tail -1)"
        _sp_source_file="${_sp_lsof_output#*n}"
    fi

    # If we can't find this script's path after all that, bail out with
    # plain old $0, which WILL NOT work if this is sourced indirectly.
    if [ ! -f "$_sp_source_file" ]; then
        _sp_source_file="$0"
    fi
fi

#
# Find root directory and add bin to path.
#
# We send cd output to /dev/null to avoid because a lot of users set up
# their shell so that cd prints things out to the tty.
_sp_share_dir="$(cd "$(dirname $_sp_source_file)" > /dev/null && pwd)"
_sp_prefix="$(cd "$(dirname $(dirname $_sp_share_dir))" > /dev/null && pwd)"
if [ -x "$_sp_prefix/bin/spack" ]; then
    export SPACK_ROOT="${_sp_prefix}"
else
    # If the shell couldn't find the sourced script, fall back to
    # whatever the user set SPACK_ROOT to.
    if [ -n "$SPACK_ROOT" ]; then
        _sp_prefix="$SPACK_ROOT"
        _sp_share_dir="$_sp_prefix/share/spack"
    fi

    # If SPACK_ROOT didn't work, fail.  We should need this rarely, as
    # the tricks above for finding the sourced file are pretty robust.
    if [ ! -x "$_sp_prefix/bin/spack" ]; then
        echo "==> Error: SPACK_ROOT must point to spack's prefix when using $_sp_shell"
        echo "Run this with the correct prefix before sourcing setup-env.sh:"
        echo "    export SPACK_ROOT=</path/to/spack>"
        return 1
    fi
fi
_spack_pathadd PATH "${_sp_prefix%/}/bin"

#
# Check whether a function of the given name is defined
#
_spack_fn_exists() {
	LANG= type $1 2>&1 | grep -q 'function'
}

need_module="no"
if ! _spack_fn_exists use && ! _spack_fn_exists module; then
	need_module="yes"
fi;

#
# make available environment-modules
#
if [ "${need_module}" = "yes" ]; then
    eval `spack --print-shell-vars sh,modules`

    # _sp_module_prefix is set by spack --print-sh-vars
    if [ "${_sp_module_prefix}" != "not_installed" ]; then
        # activate it!
        # environment-modules@4: has a bin directory inside its prefix
        _sp_module_bin="${_sp_module_prefix}/bin"
        if [ ! -d "${_sp_module_bin}" ]; then
            # environment-modules@3 has a nested bin directory
            _sp_module_bin="${_sp_module_prefix}/Modules/bin"
        fi

        # _sp_module_bin and _sp_shell are evaluated here; the quoted
        # eval statement and $* are deferred.
        _sp_cmd="module() { eval \`${_sp_module_bin}/modulecmd ${_sp_shell} \$*\`; }"
        eval "$_sp_cmd"
        _spack_pathadd PATH "${_sp_module_bin}"
    fi;
else
    eval `spack --print-shell-vars sh`
fi;


#
# set module system roots
#
_sp_multi_pathadd() {
    local IFS=':'
    if [ "$_sp_shell" = zsh ]; then
        emulate -L sh
    fi
    for pth in $2; do
        for systype in ${_sp_compatible_sys_types}; do
            _spack_pathadd "$1" "${pth}/${systype}"
        done
    done
}
_sp_multi_pathadd MODULEPATH "$_sp_tcl_roots"

# Add programmable tab completion for Bash
#
if [ "$_sp_shell" = bash ]; then
    source $_sp_share_dir/spack-completion.bash
fi

# done: unset sentinel variable as we're no longer initializing
unset _sp_initializing
export _sp_initializing<|MERGE_RESOLUTION|>--- conflicted
+++ resolved
@@ -167,43 +167,6 @@
             return
             ;;
         "load"|"unload")
-<<<<<<< HEAD
-            # Shift any other args for use off before parsing spec.
-            _sp_subcommand_args=""
-            _sp_module_args=""
-            while [ "${1#-}" != "${1}" ]; do
-                if [ "$1" = "-h" ] || [ "$1" = "--help" ]; then
-                    command spack $_sp_flags $_sp_subcommand $_sp_subcommand_args "$@"
-                    return
-                elif [ "$1" = "-r" ] || [ "$1" = "--dependencies" ] || [ "$1" = "--latest" ]; then
-                    _sp_subcommand_args="$_sp_subcommand_args $1"
-                else
-                    _sp_module_args="$_sp_module_args $1"
-                fi
-                shift
-            done
-
-            # Here the user has run use or unuse with a spec.  Find a matching
-            # spec using 'spack module find', then use the appropriate module
-            # tool's commands to add/remove the result from the environment.
-            # If spack module command comes back with an error, do nothing.
-            case $_sp_subcommand in
-                "load")
-                    if _sp_full_spec=$(command spack $_sp_flags module tcl find $_sp_subcommand_args "$@"); then
-                        module load $_sp_module_args $_sp_full_spec
-                    else
-                        $(exit 1)
-                    fi
-                    ;;
-                "unload")
-                    if _sp_full_spec=$(command spack $_sp_flags module tcl find $_sp_subcommand_args "$@"); then
-                        module unload $_sp_module_args $_sp_full_spec
-                    else
-                        $(exit 1)
-                    fi
-                    ;;
-            esac
-=======
             # Get --sh, --csh, -h, or --help arguments.
             # Space needed here becauses regexes start with a space
             # and `-h` may be the only argument.
@@ -222,7 +185,6 @@
                 eval $(command spack $_sp_flags $_sp_subcommand --sh "$@" || \
                     echo "return 1")  # return 1 if spack command fails
             fi
->>>>>>> 1741279f
             ;;
         *)
             command spack $_sp_flags $_sp_subcommand "$@"
