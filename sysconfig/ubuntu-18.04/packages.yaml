--- conflicted
+++ resolved
@@ -93,12 +93,7 @@
     python:
         paths:
             python@2.7.15: /usr
-<<<<<<< HEAD
         version: [2.7.15]
-=======
-            python@3.6.7: /usr
-        version: [3.6.7, 2.7.15]
->>>>>>> e05bd305
     readline:
         paths:
             readline@7.0: /usr
