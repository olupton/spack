--- conflicted
+++ resolved
@@ -85,15 +85,9 @@
     # See https://gitlab.kitware.com/cmake/cmake/merge_requests/2873
     patch('cmake-macos-add-coreservices.patch', when='@3.11.0:3.13.3')
 
-<<<<<<< HEAD
-    # GCC marks `-mtune=x86-64 as deprecated, but still accepts it. CMake
-    # fails when encountering the deprecation warning.
-    patch('cmake-mtune-ignore-deprecated.patch')
-=======
     # Fix builds with XLF + Ninja generator
     # https://gitlab.kitware.com/cmake/cmake/merge_requests/4075
     patch('fix-xlf-ninja-mr-4075.patch', sha256="42d8b2163a2f37a745800ec13a96c08a3a20d5e67af51031e51f63313d0dedd1", when="@3.15.5")
->>>>>>> 1741279f
 
     # We default ownlibs to true because it greatly speeds up the CMake
     # build, and CMake is built frequently. Also, CMake is almost always
