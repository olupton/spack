--- conflicted
+++ resolved
@@ -1,4 +1,4 @@
-# Copyright 2013-2020 Lawrence Livermore National Security, LLC and other
+# Copyright 2013-2019 Lawrence Livermore National Security, LLC and other
 # Spack Project Developers. See the top-level COPYRIGHT file for details.
 #
 # SPDX-License-Identifier: (Apache-2.0 OR MIT)
@@ -7,53 +7,6 @@
 from glob import glob
 from llnl.util.filesystem import LibraryList
 import os
-import re
-import platform
-import llnl.util.tty as tty
-
-# FIXME Remove hack for polymorphic versions
-# This package uses a ugly hack to be able to dispatch, given the same
-# version, to different binary packages based on the platform that is
-# running spack. See #13827 for context.
-# If you need to add a new version, please be aware that:
-#  - versions in the following dict are automatically added to the package
-#  - version tuple must be in the form (checksum, url)
-#  - checksum must be sha256
-#  - package key must be in the form '{os}-{arch}' where 'os' is in the
-#    format returned by platform.system() and 'arch' by platform.machine()
-
-_versions = {
-    '11.1.0': {
-        'Linux-aarch64': ('878cbd36c5897468ef28f02da50b2f546af0434a8a89d1c724a4d2013d6aa993', 'https://developer.download.nvidia.com/compute/cuda/11.1.0/local_installers/cuda_11.1.0_455.23.05_linux_sbsa.run'),
-        'Linux-x86_64': ('858cbab091fde94556a249b9580fadff55a46eafbcb4d4a741d2dcd358ab94a5', 'https://developer.download.nvidia.com/compute/cuda/11.1.0/local_installers/cuda_11.1.0_455.23.05_linux.run'),
-        'Linux-ppc64le': ('a561e6f7f659bc4100e4713523b0b8aad6b36aa77fac847f6423e7780c750064', 'https://developer.download.nvidia.com/compute/cuda/11.1.0/local_installers/cuda_11.1.0_455.23.05_linux_ppc64le.run')},
-    '11.0.2': {
-        'Linux-aarch64': ('23851e30f7c47a1baad92891abde0adbc783de5962c7480b9725198ceacda4a0', 'http://developer.download.nvidia.com/compute/cuda/11.0.2/local_installers/cuda_11.0.2_450.51.05_linux_sbsa.run'),
-        'Linux-x86_64': ('48247ada0e3f106051029ae8f70fbd0c238040f58b0880e55026374a959a69c1', 'http://developer.download.nvidia.com/compute/cuda/11.0.2/local_installers/cuda_11.0.2_450.51.05_linux.run'),
-        'Linux-ppc64le': ('db06d0f3fbf6f7aa1f106fc921ad1c86162210a26e8cb65b171c5240a3bf75da', 'http://developer.download.nvidia.com/compute/cuda/11.0.2/local_installers/cuda_11.0.2_450.51.05_linux_ppc64le.run')},
-    '10.2.89': {
-        'Linux-x86_64': ('560d07fdcf4a46717f2242948cd4f92c5f9b6fc7eae10dd996614da913d5ca11', 'http://developer.download.nvidia.com/compute/cuda/10.2/Prod/local_installers/cuda_10.2.89_440.33.01_linux.run'),
-        'Linux-ppc64le': ('5227774fcb8b10bd2d8714f0a716a75d7a2df240a9f2a49beb76710b1c0fc619', 'http://developer.download.nvidia.com/compute/cuda/10.2/Prod/local_installers/cuda_10.2.89_440.33.01_linux_ppc64le.run')},
-    '10.1.243': {
-        'Linux-x86_64': ('e7c22dc21278eb1b82f34a60ad7640b41ad3943d929bebda3008b72536855d31', 'https://developer.download.nvidia.com/compute/cuda/10.1/Prod/local_installers/cuda_10.1.243_418.87.00_linux.run'),
-        'Linux-ppc64le': ('b198002eef010bab9e745ae98e47567c955d00cf34cc8f8d2f0a6feb810523bf', 'https://developer.download.nvidia.com/compute/cuda/10.1/Prod/local_installers/cuda_10.1.243_418.87.00_linux_ppc64le.run')},
-    '10.0.130': {
-        'Linux-x86_64': ('92351f0e4346694d0fcb4ea1539856c9eb82060c25654463bfd8574ec35ee39a', 'https://developer.nvidia.com/compute/cuda/10.0/Prod/local_installers/cuda_10.0.130_410.48_linux')},
-    '9.2.88': {
-        'Linux-x86_64': ('8d02cc2a82f35b456d447df463148ac4cc823891be8820948109ad6186f2667c', 'https://developer.nvidia.com/compute/cuda/9.2/Prod/local_installers/cuda_9.2.88_396.26_linux')},
-    '9.1.85': {
-        'Linux-x86_64': ('8496c72b16fee61889f9281449b5d633d0b358b46579175c275d85c9205fe953', 'https://developer.nvidia.com/compute/cuda/9.1/Prod/local_installers/cuda_9.1.85_387.26_linux')},
-    '9.0.176': {
-        'Linux-x86_64': ('96863423feaa50b5c1c5e1b9ec537ef7ba77576a3986652351ae43e66bcd080c', 'https://developer.nvidia.com/compute/cuda/9.0/Prod/local_installers/cuda_9.0.176_384.81_linux-run')},
-    '8.0.61': {
-        'Linux-x86_64': ('9ceca9c2397f841024e03410bfd6eabfd72b384256fbed1c1e4834b5b0ce9dc4', 'https://developer.nvidia.com/compute/cuda/8.0/Prod2/local_installers/cuda_8.0.61_375.26_linux-run')},
-    '8.0.44': {
-        'Linux-x86_64': ('64dc4ab867261a0d690735c46d7cc9fc60d989da0d69dc04d1714e409cacbdf0', 'https://developer.nvidia.com/compute/cuda/8.0/prod/local_installers/cuda_8.0.44_linux-run')},
-    '7.5.18': {
-        'Linux-x86_64': ('08411d536741075131a1858a68615b8b73c51988e616e83b835e4632eea75eec', 'http://developer.download.nvidia.com/compute/cuda/7.5/Prod/local_installers/cuda_7.5.18_linux.run')},
-    '6.5.14': {
-        'Linux-x86_64': ('f3e527f34f317314fe8fcd8c85f10560729069298c0f73105ba89225db69da48', 'http://developer.download.nvidia.com/compute/cuda/6_5/rel/installers/cuda_6.5.14_linux_64.run')},
-}
 
 
 class Cuda(Package):
@@ -67,16 +20,6 @@
 
     homepage = "https://developer.nvidia.com/cuda-zone"
 
-<<<<<<< HEAD
-    maintainers = ['ax3l', 'Rombur']
-    executables = ['^nvcc$']
-
-    for ver, packages in _versions.items():
-        key = "{0}-{1}".format(platform.system(), platform.machine())
-        pkg = packages.get(key)
-        if pkg:
-            version(ver, sha256=pkg[0], url=pkg[1], expand=False)
-=======
     version('11.1.0',
             sha256='858cbab091fde94556a249b9580fadff55a46eafbcb4d4a741d2dcd358ab94a5',
             expand=False,
@@ -101,7 +44,6 @@
             url="http://developer.download.nvidia.com/compute/cuda/7.5/Prod/local_installers/cuda_7.5.18_linux.run")
     version('6.5.14', sha256='f3e527f34f317314fe8fcd8c85f10560729069298c0f73105ba89225db69da48', expand=False,
             url="http://developer.download.nvidia.com/compute/cuda/6_5/rel/installers/cuda_6.5.14_linux_64.run")
->>>>>>> 51ddecb1
 
     # macOS Mojave drops NVIDIA graphics card support -- official NVIDIA
     # drivers do not exist for Mojave. See
@@ -114,45 +56,17 @@
     # Mojave support -- only macOS High Sierra 10.13 is supported.
     conflicts('arch=darwin-mojave-x86_64')
 
-<<<<<<< HEAD
-    depends_on('libxml2', when='@10.1.243:')
-
-    @classmethod
-    def determine_version(cls, exe):
-        output = Executable(exe)('--version', output=str, error=str)
-        match = re.search(r'Cuda compilation tools, release .*?, V(\S+)',
-                          output)
-        return match.group(1) if match else None
-
-    def setup_build_environment(self, env):
-        if self.spec.satisfies('@10.1.243:'):
-            libxml2_home = self.spec['libxml2'].prefix
-            env.set('LIBXML2HOME', libxml2_home)
-            env.append_path('LD_LIBRARY_PATH', libxml2_home.lib)
-
-    def setup_dependent_build_environment(self, env, dependent_spec):
-        env.set('CUDAHOSTCXX', dependent_spec.package.compiler.cxx)
-
-    def setup_run_environment(self, env):
-        env.set('CUDA_HOME', self.prefix)
-=======
     def setup_run_environment(self, env):
         env.set('CUDA_HOME', self.prefix)
 
     def setup_dependent_run_environment(self, env, dependent_spec):
         env.prepend_path('LD_LIBRARY_PATH', self.spec.prefix.lib64)
->>>>>>> 51ddecb1
 
     def install(self, spec, prefix):
-        if os.path.exists('/tmp/cuda-installer.log'):
-            try:
-                os.remove('/tmp/cuda-installer.log')
-            except OSError:
-                if spec.satisfies('@10.1:'):
-                    tty.die("The cuda installer will segfault due to the "
-                            "presence of /tmp/cuda-installer.log "
-                            "please remove the file and try again ")
         runfile = glob(join_path(self.stage.source_path, 'cuda*_linux*'))[0]
+        chmod = which('chmod')
+        chmod('+x', runfile)
+        runfile = which(runfile)
 
         # Note: NVIDIA does not officially support many newer versions of
         # compilers.  For example, on CentOS 6, you must use GCC 4.4.7 or
@@ -163,7 +77,6 @@
 
         # CUDA 10.1+ has different cmdline options for the installer
         arguments = [
-            runfile,            # the install script
             '--silent',         # disable interactive prompts
             '--override',       # override compiler version checks
             '--toolkit',        # install CUDA Toolkit
@@ -175,23 +88,18 @@
         else:
             arguments.append('--verbose')                   # Verbose log file
             arguments.append('--toolkitpath=%s' % prefix)   # Where to install
-        install_shell = which('sh')
-        install_shell(*arguments)
-        try:
-            os.remove('/tmp/cuda-installer.log')
-        except OSError:
-            pass
+
+        runfile(*arguments)
 
     @property
     def libs(self):
-        libs = find_libraries('libcudart', root=self.prefix, shared=True,
+        libs = find_libraries('libcuda', root=self.prefix, shared=True,
                               recursive=True)
 
         filtered_libs = []
         # CUDA 10.0 provides Compatability libraries for running newer versions
         # of CUDA with older drivers. These do not work with newer drivers.
         for lib in libs:
-            parts = lib.split(os.sep)
-            if 'compat' not in parts and 'stubs' not in parts:
+            if 'compat' not in lib.split(os.sep):
                 filtered_libs.append(lib)
         return LibraryList(filtered_libs)