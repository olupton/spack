# Copyright 2013-2019 Lawrence Livermore National Security, LLC and other
# Spack Project Developers. See the top-level COPYRIGHT file for details.
#
# SPDX-License-Identifier: (Apache-2.0 OR MIT)

from spack import *


class Ffmpeg(AutotoolsPackage):
    """FFmpeg is a complete, cross-platform solution to record,
    convert and stream audio and video."""

    homepage = "https://ffmpeg.org"
    url      = "http://ffmpeg.org/releases/ffmpeg-4.1.1.tar.bz2"

<<<<<<< HEAD
    version('3.2.4', 'd3ebaacfa36c6e8145373785824265b4')
    version('4.2', '41b4ade83439fafe635001127f1056d4')
=======
    version('4.1.1',   '4a64e3cb3915a3bf71b8b60795904800')
    version('4.1',   'b684fb43244a5c4caae652af9022ed5d85ce15210835bce054a33fb26033a1a5')
    version('3.2.4', 'd3ebaacfa36c6e8145373785824265b4')
>>>>>>> 139eaa13

    variant('shared', default=True,
            description='build shared libraries')
    variant('x264', default=True,
            description='enable x264 encoder')

    variant('aom', default=False,
            description='build Alliance for Open Media libraries')

    depends_on('yasm@1.2.0:')
<<<<<<< HEAD
    depends_on('x264', when='@4.2: +x264')

=======
    depends_on('aom', when='+aom')
>>>>>>> 139eaa13

    def configure_args(self):
        spec = self.spec
        config_args = ['--enable-pic']

        if '+shared' in spec:
            config_args.append('--enable-shared')

<<<<<<< HEAD
        if '+x264' in spec and self.version >= Version('4.2'):
            config_args.append('--enable-libx264')
            config_args.append('--enable-gpl')
=======
        if '+aom' in spec:
            config_args.append('--enable-libaom')
        else:
            config_args.append('--disable-libaom')

>>>>>>> 139eaa13
        return config_args<|MERGE_RESOLUTION|>--- conflicted
+++ resolved
@@ -13,30 +13,21 @@
     homepage = "https://ffmpeg.org"
     url      = "http://ffmpeg.org/releases/ffmpeg-4.1.1.tar.bz2"
 
-<<<<<<< HEAD
-    version('3.2.4', 'd3ebaacfa36c6e8145373785824265b4')
     version('4.2', '41b4ade83439fafe635001127f1056d4')
-=======
     version('4.1.1',   '4a64e3cb3915a3bf71b8b60795904800')
     version('4.1',   'b684fb43244a5c4caae652af9022ed5d85ce15210835bce054a33fb26033a1a5')
     version('3.2.4', 'd3ebaacfa36c6e8145373785824265b4')
->>>>>>> 139eaa13
 
     variant('shared', default=True,
             description='build shared libraries')
     variant('x264', default=True,
             description='enable x264 encoder')
-
     variant('aom', default=False,
             description='build Alliance for Open Media libraries')
 
     depends_on('yasm@1.2.0:')
-<<<<<<< HEAD
     depends_on('x264', when='@4.2: +x264')
-
-=======
     depends_on('aom', when='+aom')
->>>>>>> 139eaa13
 
     def configure_args(self):
         spec = self.spec
@@ -45,15 +36,12 @@
         if '+shared' in spec:
             config_args.append('--enable-shared')
 
-<<<<<<< HEAD
         if '+x264' in spec and self.version >= Version('4.2'):
             config_args.append('--enable-libx264')
             config_args.append('--enable-gpl')
-=======
         if '+aom' in spec:
             config_args.append('--enable-libaom')
         else:
             config_args.append('--disable-libaom')
 
->>>>>>> 139eaa13
         return config_args