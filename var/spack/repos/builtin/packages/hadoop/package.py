--- conflicted
+++ resolved
@@ -13,12 +13,6 @@
     """
 
     homepage = "http://hadoop.apache.org/"
-<<<<<<< HEAD
-    url      = "http://mirror.easyname.ch/apache/hadoop/common/hadoop-3.1.3/hadoop-3.1.3.tar.gz"
-
-    version('3.1.3', sha256='1e8b7ca4e3911f8ec999595f71921390e9ad7a27255fbd36af1f3a1628b67e2b')
-    version('2.9.2', sha256='3d2023c46b1156c1b102461ad08cbc17c8cc53004eae95dab40a1f659839f28a')
-=======
     url      = "https://www.apache.org/dist/hadoop/common/hadoop-3.2.1/hadoop-3.2.1.tar.gz"
 
     version('3.2.1',  sha256='f66a3a4115b8f16c1077d1a198a06854dbef0e4233291712ed08d0a10629ed37')
@@ -27,7 +21,6 @@
     version('2.9.2',  sha256='3d2023c46b1156c1b102461ad08cbc17c8cc53004eae95dab40a1f659839f28a')
     version('2.8.5',  sha256='f9c726df693ce2daa4107886f603270d66e7257f77a92c9886502d6cd4a884a4')
     version('2.7.7',  sha256='d129d08a2c9dafec32855a376cbd2ab90c6a42790898cabbac6be4d29f9c2026')
->>>>>>> 1741279f
 
     depends_on('java', type='run')
 
