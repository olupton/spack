--- conflicted
+++ resolved
@@ -14,13 +14,10 @@
     git      = "https://bitbucket.org/icl/heffte.git"
 
     maintainers = ['mkstoyanov']
-<<<<<<< HEAD
     tags = ['ecp', 'e4s']
-=======
 
     test_requires_compiler = True
 
->>>>>>> 7dafc827
     version('develop', branch='master')
     version('2.0.0', sha256='12f2b49a1a36c416eac174cf0cc50e729d56d68a9f68886d8c34bd45a0be26b6')
     version('1.0', sha256='0902479fb5b1bad01438ca0a72efd577a3529c3d8bad0028f3c18d3a4935ca74')
