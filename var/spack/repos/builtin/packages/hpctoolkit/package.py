# Copyright 2013-2020 Lawrence Livermore National Security, LLC and other
# Spack Project Developers. See the top-level COPYRIGHT file for details.
#
# SPDX-License-Identifier: (Apache-2.0 OR MIT)

from spack import *


class Hpctoolkit(AutotoolsPackage):
    """HPCToolkit is an integrated suite of tools for measurement and analysis
    of program performance on computers ranging from multicore desktop systems
    to the nation's largest supercomputers. By using statistical sampling of
    timers and hardware performance counters, HPCToolkit collects accurate
    measurements of a program's work, resource consumption, and inefficiency
    and attributes them to the full calling context in which they occur."""

    homepage = "http://hpctoolkit.org"
    git      = "https://github.com/HPCToolkit/hpctoolkit.git"
    maintainers = ['mwkrentel']

    version('develop', branch='develop')
    version('master',  branch='master')
    version('2020.08.03', commit='d9d13c705d81e5de38e624254cf0875cce6add9a')
    version('2020.07.21', commit='4e56c780cffc53875aca67d6472a2fb3678970eb')
    version('2020.06.12', commit='ac6ae1156e77d35596fea743ed8ae768f7222f19')
    version('2020.03.01', commit='94ede4e6fa1e05e6f080be8dc388240ea027f769')
    version('2019.12.28', commit='b4e1877ff96069fd8ed0fdf0e36283a5b4b62240')
    version('2019.08.14', commit='6ea44ed3f93ede2d0a48937f288a2d41188a277c')
    version('2018.12.28', commit='8dbf0d543171ffa9885344f32f23cc6f7f6e39bc')
    version('2018.11.05', commit='d0c43e39020e67095b1f1d8bb89b75f22b12aee9')

    # Options for MPI and hpcprof-mpi.  We always support profiling
    # MPI applications.  These options add hpcprof-mpi, the MPI
    # version of hpcprof.  Cray and Blue Gene need separate options
    # because an MPI module in packages.yaml doesn't work on these
    # systems.
    variant('cray', default=False,
            description='Build for Cray compute nodes, including '
            'hpcprof-mpi.')

<<<<<<< HEAD
    variant('bgq', default=False,
            description='Build for Blue Gene compute nodes, including '
            'hpcprof-mpi (up to 2019.12.28 only).')

    variant('mpi', default=True,
=======
    variant('mpi', default=False,
>>>>>>> b81bbfb6
            description='Build hpcprof-mpi, the MPI version of hpcprof.')

    # We can't build with both PAPI and perfmon for risk of segfault
    # from mismatched header files (unless PAPI installs the perfmon
    # headers).
    variant('papi', default=True,
            description='Use PAPI instead of perfmon for access to '
            'the hardware performance counters.')

    variant('all-static', default=False,
            description='Needed when MPICXX builds static binaries '
            'for the compute nodes.')

    variant('cuda', default=False,
            description='Support CUDA on NVIDIA GPUs (2020.03.01 or later).')

    boost_libs = (
        '+atomic +chrono +date_time +filesystem +system +thread +timer'
        ' +graph +regex +shared +multithreaded visibility=global'
    )

    depends_on('binutils+libiberty~nls', type='link', when='@2020.04.00:')
    depends_on('binutils@:2.33.1+libiberty~nls', type='link', when='@:2020.03.99')
    depends_on('boost' + boost_libs)
    depends_on('bzip2+shared', type='link')
    depends_on('dyninst@9.3.2:')
    depends_on('elfutils+bzip2+xz~nls', type='link')
    depends_on('gotcha@1.0.3:')
    depends_on('intel-tbb+shared')
    depends_on('libdwarf')
    depends_on('libmonitor+hpctoolkit')
    depends_on('libunwind@1.4: +xz+pic', when='@2020.09.00:')
    depends_on('libunwind@1.4: +xz', when='@:2020.08.99')
    depends_on('mbedtls+pic')
    depends_on('xerces-c transcoder=iconv')
    depends_on('xz+pic', type='link', when='@2020.09.00:')
    depends_on('xz', type='link', when='@:2020.08.99')
    depends_on('zlib+shared')

    depends_on('cuda', when='+cuda')
    depends_on('intel-xed', when='target=x86_64:')
    depends_on('papi', when='+papi')
    depends_on('libpfm4', when='~papi')
    depends_on('mpi', when='+mpi')

    conflicts('%gcc@:4.7.99', when='^dyninst@10.0.0:',
              msg='hpctoolkit requires gnu gcc 4.8.x or later')

    conflicts('%gcc@:4.99.99', when='@2020.03.01:',
              msg='hpctoolkit requires gnu gcc 5.x or later')

    conflicts('+cuda', when='@2018.0.0:2019.99.99',
              msg='cuda requires 2020.03.01 or later')

    flag_handler = AutotoolsPackage.build_system_flags

    def configure_args(self):
        spec = self.spec

        args = [
            '--with-binutils=%s'     % spec['binutils'].prefix,
            '--with-boost=%s'        % spec['boost'].prefix,
            '--with-bzip=%s'         % spec['bzip2'].prefix,
            '--with-dyninst=%s'      % spec['dyninst'].prefix,
            '--with-elfutils=%s'     % spec['elfutils'].prefix,
            '--with-gotcha=%s'       % spec['gotcha'].prefix,
            '--with-tbb=%s'          % spec['intel-tbb'].prefix,
            '--with-libdwarf=%s'     % spec['libdwarf'].prefix,
            '--with-libmonitor=%s'   % spec['libmonitor'].prefix,
            '--with-libunwind=%s'    % spec['libunwind'].prefix,
            '--with-mbedtls=%s'      % spec['mbedtls'].prefix,
            '--with-xerces=%s'       % spec['xerces-c'].prefix,
            '--with-lzma=%s'         % spec['xz'].prefix,
            '--with-zlib=%s'         % spec['zlib'].prefix,
        ]

        if '+cuda' in spec:
            args.append('--with-cuda=%s' % spec['cuda'].prefix)

        if spec.target.family == 'x86_64':
            args.append('--with-xed=%s' % spec['intel-xed'].prefix)

        if '+papi' in spec:
            args.append('--with-papi=%s' % spec['papi'].prefix)
        else:
            args.append('--with-perfmon=%s' % spec['libpfm4'].prefix)

        # MPI options for hpcprof-mpi.
        if '+cray' in spec:
            args.extend([
                '--enable-mpi-search=cray',
                '--enable-all-static',
            ])
        elif '+mpi' in spec:
            args.append('MPICXX=%s' % spec['mpi'].mpicxx)

        if '+all-static' in spec:
            args.append('--enable-all-static')

        return args<|MERGE_RESOLUTION|>--- conflicted
+++ resolved
@@ -38,15 +38,7 @@
             description='Build for Cray compute nodes, including '
             'hpcprof-mpi.')
 
-<<<<<<< HEAD
-    variant('bgq', default=False,
-            description='Build for Blue Gene compute nodes, including '
-            'hpcprof-mpi (up to 2019.12.28 only).')
-
-    variant('mpi', default=True,
-=======
     variant('mpi', default=False,
->>>>>>> b81bbfb6
             description='Build hpcprof-mpi, the MPI version of hpcprof.')
 
     # We can't build with both PAPI and perfmon for risk of segfault
