--- conflicted
+++ resolved
@@ -94,15 +94,12 @@
                 opt = '-O -g'
             makeopts += ['OPT=%s' % opt]
 
-<<<<<<< HEAD
             if spec.satisfies('@0.7') and compiler.name in ['xl', 'xl_r']:
                 makeopts += ['CXXFLAGS.XL=-qpic -std=c++11 -MMD']
 
-            if 'avx' in self.spec.target:
+            if spec.satisfies('@:0.7') and 'avx' in self.spec.target:
                 makeopts.append('AVX=1')
 
-=======
->>>>>>> d6772aa7
             if '+cuda' in spec:
                 makeopts += ['CUDA_DIR=%s' % spec['cuda'].prefix]
                 if spec.satisfies('@:0.4'):
