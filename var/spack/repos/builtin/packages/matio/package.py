# Copyright 2013-2019 Lawrence Livermore National Security, LLC and other
# Spack Project Developers. See the top-level COPYRIGHT file for details.
#
# SPDX-License-Identifier: (Apache-2.0 OR MIT)

from spack import *


class Matio(AutotoolsPackage):
    """matio is an C library for reading and writing Matlab MAT files"""
<<<<<<< HEAD
    homepage   = "https://sourceforge.net/projects/matio/"
    url        = "https://sourceforge.net/projects/matio/files/matio/1.5.9/matio-1.5.9.tar.gz"
    list_url   = "https://sourceforge.net/projects/matio/files/matio"
    list_depth = 1

    version('1.5.13',  sha256='feadb2f54ba7c9db6deba8c994e401d7a1a8e7afd0fe74487691052b8139e5cb')
    version('1.5.12',  sha256='8695e380e465056afa5b5e20128935afe7d50e03830f9f7778a72e1e1894d8a9')
    version('1.5.11',  sha256='0ccced0c55c9c2cdc21348b7e16447843402d729ffaadd6135767faad7c9cf0b')
    version('1.5.10',  sha256='41209918cebd8cc87a4aa815fed553610911be558f027aee54af8b599c78b501')
    version('1.5.9',   sha256='beb7f965831ec5b4ef43f8830ee1ef1c121cd98e11b0f6e1d98713d9f860c05c')
    version('1.5.8',   sha256='6e49353d1d9d5127696f2e67b46cf9a1dc639663283c9bc4ce5280489c03e1f0')
    version('1.5.7',   sha256='84b9a17ada1ee08374fb47cc2d0e10a95b8f7f603b58576239f90b8c576fad48')
    version('1.5.6',   sha256='39a6e6a40d9fd8d707f4494483b8df30ffd617ba0a19c663e3685ad55ff55878')
    version('1.5.5',   sha256='72f00cc3cd8f7603c48867887cef886289f1f04a30f1c777aeef0b9ddd7d9c9d')
    version('1.5.4',   sha256='90d16dfea9070d241ef5818fee2345aee251a3c55b86b5d0314967e61fcd18ef')
    version('1.5.3',   sha256='85ba46e192331473dc4d8a9d266679f8f81e60c06debdc4b6f9d7906bad46257')
    version('1.5.2',   sha256='db02d0fb3373c3d766a606309b17e64a5d8da55610e921a9f1a0ec171e911d45')
=======
    homepage = "http://sourceforge.net/projects/matio/"
    url = "https://github.com/tbeu/matio/releases/download/v1.5.17/matio-1.5.17.tar.gz"

    version('1.5.17', '170075cce5c144e19f610af9b64cb63b')
    version('1.5.9', 'aab5b4219a3c0262afe7eeb7bdd2f463')
    version('1.5.2', '85b007b99916c63791f28398f6a4c6f1')
>>>>>>> 82b8b995

    variant("zlib", default=True,
            description='support for compressed mat files')
    variant("hdf5", default=True,
            description='support for version 7.3 mat files via hdf5')
    variant("shared", default=True, description='Enables the build of shared libraries.')

    depends_on("zlib", when="+zlib")
    depends_on("hdf5", when="+hdf5")

    def configure_args(self):
        args = []
        if '+zlib' in self.spec:
            args.append("--with-zlib=%s" % self.spec['zlib'].prefix)
        if '+hdf5' in self.spec:
            args.append("--with-hdf5=%s" % self.spec['hdf5'].prefix)
        if '+shared' not in self.spec:
            args.append("--disable-shared")
        return args<|MERGE_RESOLUTION|>--- conflicted
+++ resolved
@@ -8,12 +8,15 @@
 
 class Matio(AutotoolsPackage):
     """matio is an C library for reading and writing Matlab MAT files"""
-<<<<<<< HEAD
     homepage   = "https://sourceforge.net/projects/matio/"
     url        = "https://sourceforge.net/projects/matio/files/matio/1.5.9/matio-1.5.9.tar.gz"
     list_url   = "https://sourceforge.net/projects/matio/files/matio"
     list_depth = 1
 
+    version('1.5.17', sha256='5e455527d370ab297c4abe5a2ab4d599c93ac7c1a0c85d841cc5c22f8221c400')
+    version('1.5.16', sha256='47ba3d5d269d5709b8d9a7385c88c8b5fb5ff875ef781a1ced4892b5b03c4f44')
+    version('1.5.15', sha256='21bf4587bb7f0231dbb4fcc88728468f1764c06211d5a0415cd622036f09b1cf')
+    version('1.5.14', sha256='0b3abb98f5cd75627122a72522db4e4280eb580bdbeafe90a8a0d2df22801f6e')
     version('1.5.13',  sha256='feadb2f54ba7c9db6deba8c994e401d7a1a8e7afd0fe74487691052b8139e5cb')
     version('1.5.12',  sha256='8695e380e465056afa5b5e20128935afe7d50e03830f9f7778a72e1e1894d8a9')
     version('1.5.11',  sha256='0ccced0c55c9c2cdc21348b7e16447843402d729ffaadd6135767faad7c9cf0b')
@@ -26,14 +29,6 @@
     version('1.5.4',   sha256='90d16dfea9070d241ef5818fee2345aee251a3c55b86b5d0314967e61fcd18ef')
     version('1.5.3',   sha256='85ba46e192331473dc4d8a9d266679f8f81e60c06debdc4b6f9d7906bad46257')
     version('1.5.2',   sha256='db02d0fb3373c3d766a606309b17e64a5d8da55610e921a9f1a0ec171e911d45')
-=======
-    homepage = "http://sourceforge.net/projects/matio/"
-    url = "https://github.com/tbeu/matio/releases/download/v1.5.17/matio-1.5.17.tar.gz"
-
-    version('1.5.17', '170075cce5c144e19f610af9b64cb63b')
-    version('1.5.9', 'aab5b4219a3c0262afe7eeb7bdd2f463')
-    version('1.5.2', '85b007b99916c63791f28398f6a4c6f1')
->>>>>>> 82b8b995
 
     variant("zlib", default=True,
             description='support for compressed mat files')
