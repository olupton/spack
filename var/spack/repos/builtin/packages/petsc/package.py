# Copyright 2013-2020 Lawrence Livermore National Security, LLC and other
# Spack Project Developers. See the top-level COPYRIGHT file for details.
#
# SPDX-License-Identifier: (Apache-2.0 OR MIT)
import os


class Petsc(Package):
    """PETSc is a suite of data structures and routines for the scalable
    (parallel) solution of scientific applications modeled by partial
    differential equations.
    """

    homepage = "http://www.mcs.anl.gov/petsc/index.html"
    url = "http://ftp.mcs.anl.gov/pub/petsc/release-snapshots/petsc-lite-3.13.1.tar.gz"
    git = "https://gitlab.com/petsc/petsc.git"
    maintainers = ['balay', 'barrysmith', 'jedbrown']

    version('develop', branch='master')
    version('xsdk-0.2.0', tag='xsdk-0.2.0')

    version('3.13.1', sha256='74a895e44e2ff1146838aaccb7613e7626d99e0eed64ca032c87c72d084efac3')
    version('3.13.0', sha256='f0ea543a54145c5d1387e25b121c3fd1b1ca834032c5a33f6f1d929e95bdf0e5')
    version('3.12.5', sha256='d676eb67e79314d6cca6422d7c477d2b192c830b89d5edc6b46934f7453bcfc0')
    version('3.12.4', sha256='56a941130da93bbacb3cfa74dcacea1e3cd8e36a0341f9ced09977b1457084c3')
    version('3.12.3', sha256='91f77d7b0f54056f085b9e27938922db3d9bb1734a2e2a6d26f43d3e6c0cf631')
    version('3.12.2', sha256='d874b2e198c4cb73551c2eca1d2c5d27da710be4d00517adb8f9eb3d6d0375e8')
    version('3.12.1', sha256='b72d895d0f4a79acb13ebc782b47b26d10d4e5706d399f533afcd5b3dba13737')
    version('3.12.0', sha256='ba9ecf69783c7ebf05bd1c91dd1d4b38bf09b7a2d5f9a774aa6bb46deff7cb14')
    version('3.11.4', sha256='319cb5a875a692a67fe5b1b90009ba8f182e21921ae645d38106544aff20c3c1')
    version('3.11.3', sha256='199ad9650a9f58603b49e7fff7cd003ceb03aa231e5d37d0bf0496c6348eca81')
    version('3.11.2', sha256='4d244dd7d1565d6534e776445fcf6977a6ee2a8bb2be4a36ac1e0fc1f9ad9cfa')
    version('3.11.1', sha256='cb627f99f7ce1540ebbbf338189f89a5f1ecf3ab3b5b0e357f9e46c209f1fb23')
    version('3.11.0', sha256='b3bed2a9263193c84138052a1b92d47299c3490dd24d1d0bf79fb884e71e678a')
    version('3.10.5', sha256='3a81c8406410e0ffa8a3e9f8efcdf2e683cc40613c9bb5cb378a6498f595803e')
    version('3.10.4', sha256='6c836df84caa9ae683ae401d3f94eb9471353156fec6db602bf2e857e4ec339f')
    version('3.10.3', sha256='cd106babbae091604fee40c258737c84dec048949be779eaef5a745df3dc8de4')
    version('3.10.2', sha256='9d3381bcf9c63abe6521b21a88efc70f8e893293503cff497971d0d9c1ec68cc')
    version('3.10.1', sha256='b6e64ce062113ee0e2e2a6cfffb4d33c085ec91d5bc3afeb33781074aa5a22a5')
    version('3.10.0', sha256='6ebacc010397ea47649495e8363cd7d7d86b876e6df07c6f6ccfa48b22fa555c')
    version('3.9.4', sha256='ecc647c9b1ef565a2c113936454c65632eedc1626e0fc99b5a36accb91195a63')
    version('3.9.3', sha256='6c7f2c7a28433385d74d647b4934aaeea3c1b3053b207973c9497639b6ebf7c8')
    version('3.9.2', sha256='ab396ae5dbfff808df1b5648f5ce30f3021ec70faec3d5cd63df324d416ac6ac')
    version('3.9.1', sha256='742e838a35d278693e956ed1ca4592c1d663451f6beea0694bf334aeb67681e8')
    version('3.9.0', sha256='dcbcab1f321667be1c6e5f8e7b4ee8670bb09e372e51f1ea6471464519d54b2d')
    version('3.8.4', sha256='9f78dc4dd4c58433fa18d3dd3a9029e39a83e4e4b64f845a029dd9fed44bc4c7')
    version('3.8.3', sha256='01f9c3ed937eafac6c9e006510b61c7cd07197115ec40c429fc835f346ca3eac')
    version('3.8.2', sha256='42690508d408e31fb98be738ac097bc869be14c5bfe08dda2184243283ceb16a')
    version('3.8.1', sha256='9b48a9e72d304046923667d2ab1f201778cc56242928a374ff9e074843a334ff')
    version('3.8.0', sha256='1e1b4d90ccbf98dc5759a956ac9a771310a6690f1cbb37b31502b29568262d7e')
    version('3.7.7', sha256='40fd3bc76998e056c4097704c08f28eb89bf3b93164dc9e69abab393f43bf6f0')
    version('3.7.6', sha256='3c8ee051349587d45baa7910c54ce8e0a571592e3b40f3054a7b7f986919d449')
    version('3.7.5', sha256='493ab0b6c1b3fe68e71d990eff87c84f499f680e6d2c0c394e78646a82ed4be3')
    version('3.7.4', sha256='54b804f924ea5be3b6718b4d4e98f8ccb9d1bd6bbbd1e9c0f18c4a90ddf5db18')
    version('3.7.2', sha256='36681dd0df97e0d5cd182d902e89f527eb8f441f05271159dac5340acb4cf0ec')
    version('3.6.4', sha256='eb09925a139b52b4dd5a071b3da4fe2165f1d6e8f71d410479603c9976c940f0')
    version('3.6.3', sha256='776e2644e4003653c56a44a6f7c02c41427af26f7c5cd9bec3aa84ed90223245')
    version('3.5.3', sha256='68e6a42f5ec75bad87f74d4df8f55ad63f0c4d996f162da6713cb3d6f566830d')
    version('3.5.2', sha256='1a8f09af654afab787c732e7b2f5d0c1d856777398148351565389d38d30935e')
    version('3.5.1', sha256='199af205f62dcc572728600670c7d4c8cb0d4efc4172c26f02b895d9dd1df245')
    version('3.4.4', sha256='fa73b99caf70c416a967234f5476cdb1d2c014610ee0619e48f54d8d309631b7')

    variant('shared',  default=True,
            description='Enables the build of shared libraries')
    variant('mpi',     default=True,  description='Activates MPI support')
    variant('cuda',    default=False, description='Activates CUDA support')
    variant('double',  default=True,
            description='Switches between single and double precision')
    variant('complex', default=False, description='Build with complex numbers')
    variant('debug',   default=False, description='Compile in debug mode')
    variant('fortran', default=False, description='Enable Fortran support')

    variant('metis',   default=True,
            description='Activates support for metis and parmetis')
    variant('hdf5',    default=True,
            description='Activates support for HDF5 (only parallel)')
    variant('hypre',   default=True,
            description='Activates support for Hypre (only parallel)')
    # Mumps is disabled by default, because it depends on Scalapack
    # which is not portable to all HPC systems
    variant('mumps',   default=False,
            description='Activates support for MUMPS (only parallel'
            ' and 32bit indices)')
    variant('superlu-dist', default=True,
            description='Activates support for SuperluDist (only parallel)')
    variant('trilinos', default=False,
            description='Activates support for Trilinos (only parallel)')
    variant('int64', default=False,
            description='Compile with 64bit indices')
    variant('clanguage', default='C', values=('C', 'C++'),
            description='Specify C (recommended) or C++ to compile PETSc',
            multi=False)
    variant('fftw', default=False,
            description='Activates support for FFTW (only parallel)')
    variant('suite-sparse', default=False,
            description='Activates support for SuiteSparse')
    variant('dmplex', default=False,
            description='Enable DMPlex support')

    variant('knl', default=False,
            description='Build for KNL')
    variant('X', default=False,
            description='Activate X support')
    variant('batch', default=True,
            description='Enable when mpiexec is not available to run binaries')
    variant('valgrind', default=False,
            description='Enable Valgrind Client Request mechanism')

    # 3.8.0 has a build issue with MKL - so list this conflict explicitly
    conflicts('^intel-mkl', when='@3.8.0')

    filter_compiler_wrappers(
        'petscvariables', relative_root='lib/petsc/conf'
    )

    # temporary workaround Clang 8.1.0 with XCode 8.3 on macOS, see
    # https://bitbucket.org/petsc/petsc/commits/4f290403fdd060d09d5cb07345cbfd52670e3cbc
    # the patch is an adaptation of the original commit to 3.7.5
    patch('macos-clang-8.1.0.diff', when='@3.7.5%apple-clang@8.1.0:')
    patch('pkg-config-3.7.6-3.8.4.diff', when='@3.7.6:3.8.4')

    patch('xcode_stub_out_of_sync.patch', when='@:3.10.4')

    patch('xlf_fix-dup-petscfecreate.patch', when='@3.11.0')

    # Virtual dependencies
    # Git repository needs sowing to build Fortran interface
    depends_on('sowing', when='@develop')
    depends_on('sowing@1.1.23-p1', when='@xsdk-0.2.0')

    # PETSc, hypre, superlu_dist when built with int64 use 32 bit integers
    # with BLAS/LAPACK
    depends_on('blas')
    depends_on('lapack')
    depends_on('mpi', when='+mpi')
    depends_on('cuda', when='+cuda')

    # Build dependencies
    depends_on('python@2.6:2.8', type='build', when='@:3.10.99')
    depends_on('python@2.6:2.8,3.4:', type='build', when='@3.11:')

    # Other dependencies
    depends_on('metis@5:~int64+real64', when='@:3.7.99+metis~int64+double')
    depends_on('metis@5:~int64', when='@:3.7.99+metis~int64~double')
    depends_on('metis@5:+int64+real64', when='@:3.7.99+metis+int64+double')
    depends_on('metis@5:+int64', when='@:3.7.99+metis+int64~double')
    # petsc-3.8+ uses default (float) metis with any (petsc) precision
    depends_on('metis@5:~int64', when='@3.8:+metis~int64')
    depends_on('metis@5:+int64', when='@3.8:+metis+int64')

<<<<<<< HEAD
    depends_on('hdf5+mpi+hl', when='+hdf5+mpi~fortran')
    depends_on('hdf5+mpi+hl+fortran', when='+hdf5+mpi+fortran')
=======
    depends_on('hdf5@:1.10.99+mpi', when='@:3.12.99+hdf5+mpi')
    depends_on('hdf5+mpi', when='@3.13:+hdf5+mpi')
>>>>>>> 1741279f
    depends_on('zlib', when='+hdf5')
    depends_on('parmetis', when='+metis+mpi')
    depends_on('valgrind', when='+valgrind')
    # Hypre does not support complex numbers.
    # Also PETSc prefer to build it without internal superlu, likely due to
    # conflict in headers see
    # https://bitbucket.org/petsc/petsc/src/90564b43f6b05485163c147b464b5d6d28cde3ef/config/BuildSystem/config/packages/hypre.py
    depends_on('hypre@:2.13.99~internal-superlu~int64', when='@:3.8.99+hypre+mpi~complex~int64')
    depends_on('hypre@:2.13.99~internal-superlu+int64', when='@:3.8.99+hypre+mpi~complex+int64')
    depends_on('hypre@2.14:~internal-superlu~int64', when='@3.9:+hypre+mpi~complex~int64')
    depends_on('hypre@2.14:~internal-superlu+int64', when='@3.9:+hypre+mpi~complex+int64')
    depends_on('hypre@xsdk-0.2.0~internal-superlu+int64', when='@xsdk-0.2.0+hypre+mpi~complex+int64')
    depends_on('hypre@xsdk-0.2.0~internal-superlu~int64', when='@xsdk-0.2.0+hypre+mpi~complex~int64')
    depends_on('hypre@develop~internal-superlu+int64', when='@develop+hypre+mpi~complex+int64')
    depends_on('hypre@develop~internal-superlu~int64', when='@develop+hypre+mpi~complex~int64')
    depends_on('superlu-dist@:4.3~int64', when='@3.4.4:3.6.4+superlu-dist+mpi~int64')
    depends_on('superlu-dist@:4.3+int64', when='@3.4.4:3.6.4+superlu-dist+mpi+int64')
    depends_on('superlu-dist@5.0.0:5.1.3~int64', when='@3.7:3.7.99+superlu-dist+mpi~int64')
    depends_on('superlu-dist@5.0.0:5.1.3+int64', when='@3.7:3.7.99+superlu-dist+mpi+int64')
    depends_on('superlu-dist@5.2:5.2.99~int64', when='@3.8:3.9.99+superlu-dist+mpi~int64')
    depends_on('superlu-dist@5.2:5.2.99+int64', when='@3.8:3.9.99+superlu-dist+mpi+int64')
    depends_on('superlu-dist@5.4:5.4.99~int64', when='@3.10:3.10.2+superlu-dist+mpi~int64')
    depends_on('superlu-dist@5.4:5.4.99+int64', when='@3.10:3.10.2+superlu-dist+mpi+int64')
    depends_on('superlu-dist@6.1:6.1.99~int64', when='@3.10.3:3.12.99+superlu-dist+mpi~int64')
    depends_on('superlu-dist@6.1:6.1.99+int64', when='@3.10.3:3.12.99+superlu-dist+mpi+int64')
    depends_on('superlu-dist@6.1:6.3.0~int64', when='@3.13.0:3.13.99+superlu-dist+mpi~int64')
    depends_on('superlu-dist@6.1:6.3.0+int64', when='@3.13.0:3.13.99+superlu-dist+mpi+int64')
    depends_on('superlu-dist@xsdk-0.2.0~int64', when='@xsdk-0.2.0+superlu-dist+mpi~int64')
    depends_on('superlu-dist@xsdk-0.2.0+int64', when='@xsdk-0.2.0+superlu-dist+mpi+int64')
    depends_on('superlu-dist@develop~int64', when='@develop+superlu-dist+mpi~int64')
    depends_on('superlu-dist@develop+int64', when='@develop+superlu-dist+mpi+int64')
    depends_on('mumps+mpi', when='+mumps+mpi~int64')
    depends_on('scalapack', when='+mumps+mpi~int64')
    depends_on('trilinos@12.6.2:', when='@3.7.0:+trilinos+mpi')
    depends_on('trilinos@xsdk-0.2.0', when='@xsdk-0.2.0+trilinos+mpi')
    depends_on('trilinos@develop', when='@xdevelop+trilinos+mpi')
    depends_on('fftw+mpi', when='+fftw+mpi')
    depends_on('suite-sparse', when='+suite-sparse')
    depends_on('libx11', when='+X')

    def url_for_version(self, version):
        if version >= Version('3.13.0'):
            # petsc-lite tarballs are smaller by skipping docs
            return "http://ftp.mcs.anl.gov/pub/petsc/release-snapshots/petsc-lite-{0}.tar.gz".format(version)
        else:
            return "http://ftp.mcs.anl.gov/pub/petsc/release-snapshots/petsc-{0}.tar.gz".format(version)

    def mpi_dependent_options(self):
        if '~mpi' in self.spec:
            compiler_opts = [
                '--with-cc=%s' % os.environ['CC'],
                '--with-cxx=%s' % (os.environ['CXX']
                                   if self.compiler.cxx is not None else '0'),
                '--with-mpi=0'
            ]
            if self.spec.satisfies('~fortran'):
                compiler_opts += [
                    '--with-fc=0',
                ]
            else:
                compiler_opts += [
                    '--with-fc=%s' % (os.environ['FC']
                                      if self.compiler.fc is not None else '0'),
                ]
            error_message_fmt = \
                '\t{library} support requires "+mpi" to be activated'

            # If mpi is disabled (~mpi), it's an error to have any of these
            # enabled. This generates a list of any such errors.
            errors = [
                error_message_fmt.format(library=x)
                for x in ('hdf5', 'hypre', 'mumps', 'superlu-dist')
                if ('+' + x) in self.spec]
            if errors:
                errors = ['incompatible variants given'] + errors
                raise RuntimeError('\n'.join(errors))
        else:
            compiler_opts = [
                '--with-cc=%s' % self.spec['mpi'].mpicc,
                '--with-cxx=%s' % self.spec['mpi'].mpicxx,
            ]
            if self.spec.satisfies('~fortran'):
                compiler_opts += [
                    '--with-fc=0',
                ]
            else:
                compiler_opts += [
                    '--with-fc=%s' % self.spec['mpi'].mpifc,
                ]
            if self.spec.satisfies('%intel'):
                # mpiifort needs some help to automatically link
                # all necessary run-time libraries
                compiler_opts.append('--FC_LINKER_FLAGS=-lintlc')
        return compiler_opts

    def install(self, spec, prefix):
        options = ['--with-ssl=0',
                   '--download-c2html=0',
                   '--download-sowing=0',
                   '--download-hwloc=0',
                   'CFLAGS=%s' % ' '.join(spec.compiler_flags['cflags']),
                   'FFLAGS=%s' % ' '.join(spec.compiler_flags['fflags']),
                   'CXXFLAGS=%s' % ' '.join(spec.compiler_flags['cxxflags'])]
        options.extend(self.mpi_dependent_options())
        options.extend([
            '--with-precision=%s' % (
                'double' if '+double' in spec else 'single'),
            '--with-scalar-type=%s' % (
                'complex' if '+complex' in spec else 'real'),
            '--with-shared-libraries=%s' % ('1' if '+shared' in spec else '0'),
            '--with-debugging=%s' % ('1' if '+debug' in spec else '0'),
            '--with-64-bit-indices=%s' % ('1' if '+int64' in spec else '0')
        ])
        if '+debug' not in spec:
            options.extend(['COPTFLAGS=',
                            'FOPTFLAGS=',
                            'CXXOPTFLAGS='])

        # Make sure we use exactly the same Blas/Lapack libraries
        # across the DAG. To that end list them explicitly
        lapack_blas = spec['lapack'].libs + spec['blas'].libs
        options.extend([
            '--with-blas-lapack-lib=%s' % lapack_blas.joined()
        ])

        if '+batch' in spec:
            options.append('--with-batch=1')
        if '+knl' in spec:
            options.append('--with-avx-512-kernels')
            options.append('--with-memalign=64')
        if '+X' in spec:
            options.append('--with-x=1')
        else:
            options.append('--with-x=0')

        if '+dmplex' in spec:
            options.append('--download-ctetgen')
            if '^int64' in spec:
                options.extend([
                    '--download-chaco',
                    '--download-triangle',
                ])

        if 'trilinos' in spec:
            options.append('--with-cxx-dialect=C++11')
            if spec.satisfies('^trilinos+boost'):
                options.append('--with-boost=1')

        if self.spec.satisfies('clanguage=C++'):
            options.append('--with-clanguage=C++')
        else:
            options.append('--with-clanguage=C')

        # PETSc depends on scalapack when '+mumps+mpi~int64' (see depends())
        # help PETSc pick up Scalapack from MKL
        if spec.satisfies('+mumps+mpi~int64'):
            scalapack = spec['scalapack'].libs
            options.extend([
                '--with-scalapack-lib=%s' % scalapack.joined(),
                '--with-scalapack=1'
            ])
        else:
            options.extend([
                '--with-scalapack=0'
            ])

        # Activates library support if needed (i.e. direct dependency)
        for library in ('cuda', 'metis', 'hypre', 'parmetis',
                        'mumps', 'trilinos', 'fftw', 'valgrind'):
            # Cannot check `library in spec` because of transitive deps
            # Cannot check variants because parmetis keys on +metis
            library_requested = library in spec.dependencies_dict()
            options.append(
                '--with-{library}={value}'.format(
                    library=library,
                    value=('1' if library_requested else '0'))
            )
            if library_requested:
                options.append(
                    '--with-{library}-dir={path}'.format(
                        library=library, path=spec[library].prefix)
                )

        # PETSc does not pick up SuperluDist from the dir as they look for
        # superlu_dist_4.1.a
        if 'superlu-dist' in spec:
            if spec.satisfies('@3.10.3:'):
                options.append('--with-cxx-dialect=C++11')
            options.extend([
                '--with-superlu_dist-include=%s' %
                spec['superlu-dist'].prefix.include,
                '--with-superlu_dist-lib=%s' %
                join_path(spec['superlu-dist'].prefix.lib,
                          'libsuperlu_dist.a'),
                '--with-superlu_dist=1'
            ])
        else:
            options.append(
                '--with-superlu_dist=0'
            )
        # SuiteSparse: configuring using '--with-suitesparse-dir=...' has some
        # issues, so specify directly the include path and the libraries.
        if '+suite-sparse' in spec:
            ss_spec = 'suite-sparse:umfpack,klu,cholmod,btf,ccolamd,colamd,' \
                'camd,amd,suitesparseconfig'
            options.extend([
                '--with-suitesparse-include=%s' % spec[ss_spec].prefix.include,
                '--with-suitesparse-lib=%s' % spec[ss_spec].libs.joined(),
                '--with-suitesparse=1'
            ])
        else:
            options.append('--with-suitesparse=0')

        # hdf5: configure detection is convoluted for pflotran
        if '+hdf5' in spec:
            options.extend([
                '--with-hdf5-include=%s' % spec['hdf5'].prefix.include,
                '--with-hdf5-lib=%s' % spec['hdf5:hl,fortran'].libs.joined(),
                '--with-hdf5=1'
            ])
        else:
            options.append('--with-hdf5=0')

        # zlib: configuring using '--with-zlib-dir=...' has some issues with
        # SuiteSparse so specify directly the include path and the libraries.
        if 'zlib' in spec:
            options.extend([
                '--with-zlib-include=%s' % spec['zlib'].prefix.include,
                '--with-zlib-lib=%s'     % spec['zlib'].libs.joined(),
                '--with-zlib=1'
            ])
        else:
            options.append('--with-zlib=0')

        python('configure', '--prefix=%s' % prefix, *options)

        # PETSc has its own way of doing parallel make.
        make('MAKE_NP=%s' % make_jobs, parallel=False)
        make("install")

        # solve Poisson equation in 2D to make sure nothing is broken:
        if ('mpi' in spec) and self.run_tests:
            with working_dir('src/ksp/ksp/examples/tutorials'):
                env['PETSC_DIR'] = self.prefix
                cc = Executable(spec['mpi'].mpicc)
                cc('ex50.c', '-I%s' % prefix.include, '-L%s' % prefix.lib,
                   '-lpetsc', '-lm', '-o', 'ex50')
                run = Executable(join_path(spec['mpi'].prefix.bin, 'mpirun'))
                # For Spectrum MPI, if -np is omitted, the default behavior is
                # to assign one process per process slot, where the default
                # process slot allocation is one per core. On systems with
                # many cores, the number of processes can exceed the size of
                # the grid specified when the testcase is run and the test case
                # fails. Specify a small number of processes to prevent
                # failure.
                # For more information about Spectrum MPI invocation, see URL
                # https://www.ibm.com/support/knowledgecenter/en/SSZTET_10.1.0/smpi02/smpi02_mpirun_options.html
                if ('spectrum-mpi' in spec):
                    run.add_default_arg('-np')
                    run.add_default_arg('4')
                run('ex50', '-da_grid_x', '4', '-da_grid_y', '4')
                if 'superlu-dist' in spec:
                    run('ex50',
                        '-da_grid_x', '4',
                        '-da_grid_y', '4',
                        '-pc_type', 'lu',
                        '-pc_factor_mat_solver_package', 'superlu_dist')

                if 'mumps' in spec:
                    run('ex50',
                        '-da_grid_x', '4',
                        '-da_grid_y', '4',
                        '-pc_type', 'lu',
                        '-pc_factor_mat_solver_package', 'mumps')

                if 'hypre' in spec:
                    run('ex50',
                        '-da_grid_x', '4',
                        '-da_grid_y', '4',
                        '-pc_type', 'hypre',
                        '-pc_hypre_type', 'boomeramg')

    def setup_build_environment(self, env):
        # configure fails if these env vars are set outside of Spack
        env.unset('PETSC_DIR')
        env.unset('PETSC_ARCH')

    def setup_run_environment(self, env):
        # Set PETSC_DIR in the module file
        env.set('PETSC_DIR', self.prefix)
        env.unset('PETSC_ARCH')

        # Petsc build will use python2 internaly
        if self.spec.satisfies('^python@3:'):
             env.unset('PYTHONPATH')
             env.unset('PYTHONHOME')

    def setup_dependent_build_environment(self, env, dependent_spec):
        # Set up PETSC_DIR for everyone using PETSc package
        env.set('PETSC_DIR', self.prefix)
        env.unset('PETSC_ARCH')

    @property
    def headers(self):
        return find_headers('petsc', self.prefix.include, recursive=False) \
            or None  # return None to indicate failure

    # For the 'libs' property - use the default handler.<|MERGE_RESOLUTION|>--- conflicted
+++ resolved
@@ -68,7 +68,6 @@
             description='Switches between single and double precision')
     variant('complex', default=False, description='Build with complex numbers')
     variant('debug',   default=False, description='Compile in debug mode')
-    variant('fortran', default=False, description='Enable Fortran support')
 
     variant('metis',   default=True,
             description='Activates support for metis and parmetis')
@@ -94,14 +93,11 @@
             description='Activates support for FFTW (only parallel)')
     variant('suite-sparse', default=False,
             description='Activates support for SuiteSparse')
-    variant('dmplex', default=False,
-            description='Enable DMPlex support')
-
     variant('knl', default=False,
             description='Build for KNL')
     variant('X', default=False,
             description='Activate X support')
-    variant('batch', default=True,
+    variant('batch', default=False,
             description='Enable when mpiexec is not available to run binaries')
     variant('valgrind', default=False,
             description='Enable Valgrind Client Request mechanism')
@@ -148,13 +144,8 @@
     depends_on('metis@5:~int64', when='@3.8:+metis~int64')
     depends_on('metis@5:+int64', when='@3.8:+metis+int64')
 
-<<<<<<< HEAD
-    depends_on('hdf5+mpi+hl', when='+hdf5+mpi~fortran')
-    depends_on('hdf5+mpi+hl+fortran', when='+hdf5+mpi+fortran')
-=======
     depends_on('hdf5@:1.10.99+mpi', when='@:3.12.99+hdf5+mpi')
     depends_on('hdf5+mpi', when='@3.13:+hdf5+mpi')
->>>>>>> 1741279f
     depends_on('zlib', when='+hdf5')
     depends_on('parmetis', when='+metis+mpi')
     depends_on('valgrind', when='+valgrind')
@@ -208,17 +199,10 @@
                 '--with-cc=%s' % os.environ['CC'],
                 '--with-cxx=%s' % (os.environ['CXX']
                                    if self.compiler.cxx is not None else '0'),
+                '--with-fc=%s' % (os.environ['FC']
+                                  if self.compiler.fc is not None else '0'),
                 '--with-mpi=0'
             ]
-            if self.spec.satisfies('~fortran'):
-                compiler_opts += [
-                    '--with-fc=0',
-                ]
-            else:
-                compiler_opts += [
-                    '--with-fc=%s' % (os.environ['FC']
-                                      if self.compiler.fc is not None else '0'),
-                ]
             error_message_fmt = \
                 '\t{library} support requires "+mpi" to be activated'
 
@@ -235,15 +219,8 @@
             compiler_opts = [
                 '--with-cc=%s' % self.spec['mpi'].mpicc,
                 '--with-cxx=%s' % self.spec['mpi'].mpicxx,
+                '--with-fc=%s' % self.spec['mpi'].mpifc,
             ]
-            if self.spec.satisfies('~fortran'):
-                compiler_opts += [
-                    '--with-fc=0',
-                ]
-            else:
-                compiler_opts += [
-                    '--with-fc=%s' % self.spec['mpi'].mpifc,
-                ]
             if self.spec.satisfies('%intel'):
                 # mpiifort needs some help to automatically link
                 # all necessary run-time libraries
@@ -289,14 +266,6 @@
             options.append('--with-x=1')
         else:
             options.append('--with-x=0')
-
-        if '+dmplex' in spec:
-            options.append('--download-ctetgen')
-            if '^int64' in spec:
-                options.extend([
-                    '--download-chaco',
-                    '--download-triangle',
-                ])
 
         if 'trilinos' in spec:
             options.append('--with-cxx-dialect=C++11')
@@ -447,11 +416,6 @@
         env.set('PETSC_DIR', self.prefix)
         env.unset('PETSC_ARCH')
 
-        # Petsc build will use python2 internaly
-        if self.spec.satisfies('^python@3:'):
-             env.unset('PYTHONPATH')
-             env.unset('PYTHONHOME')
-
     def setup_dependent_build_environment(self, env, dependent_spec):
         # Set up PETSC_DIR for everyone using PETSc package
         env.set('PETSC_DIR', self.prefix)
