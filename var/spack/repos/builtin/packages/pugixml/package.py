--- conflicted
+++ resolved
@@ -13,15 +13,11 @@
     homepage = "http://pugixml.org/"
     url      = "http://github.com/zeux/pugixml/tarball/v1.8.1"
 
-<<<<<<< HEAD
     version('1.9', 'cac3d11a62e391f834caa239e8b18b4e9ebc46c8c144403473665584044f1666')
-    version('1.8.1', 'bff935f82fa45bee4d31257d948bcba2')
+    version('1.8.1', sha256='929c4657c207260f8cc28e5b788b7499dffdba60d83d59f55ea33d873d729cd4')
 
     def cmake_args(self):
         args = [
             '-DBUILD_SHARED_LIBS:BOOL=ON'
         ]
-        return args
-=======
-    version('1.8.1', sha256='929c4657c207260f8cc28e5b788b7499dffdba60d83d59f55ea33d873d729cd4')
->>>>>>> 74e04b7e
+        return args