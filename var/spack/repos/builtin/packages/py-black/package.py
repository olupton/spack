# Copyright 2013-2020 Lawrence Livermore National Security, LLC and other
# Spack Project Developers. See the top-level COPYRIGHT file for details.
#
# SPDX-License-Identifier: (Apache-2.0 OR MIT)

from spack import *


class PyBlack(PythonPackage):
    """Black is the uncompromising Python code formatter. By using it, you agree to
    cede control over minutiae of hand-formatting. In return, Black gives you
    speed, determinism, and freedom from pycodestyle nagging about formatting.
    """

<<<<<<< HEAD
    homepage = "https://github.com/python/black"
=======
    homepage = "https://github.com/psf/black"
>>>>>>> 1741279f
    url      = "https://pypi.io/packages/source/b/black/black-18.9b0.tar.gz"

    version('19.3b0', sha256='68950ffd4d9169716bcb8719a56c07a2f4485354fec061cdd5910aa07369731c')
    version('18.9b0', sha256='e030a9a28f542debc08acceb273f228ac422798e5215ba2a791a6ddeaaca22a5')

    depends_on('python@3.6.0:')
    # Needs setuptools at runtime so that `import pkg_resources` succeeds
    # See #8843 and #8689 for examples of setuptools added as a runtime dep
    depends_on('py-setuptools', type=('build', 'run'))
    # Translated from black's setup.py:
    # https://github.com/ambv/black/blob/master/setup.py
    depends_on('py-attrs@18.1.0:', type=('build', 'run'))
    depends_on('py-click@6.5:', type=('build', 'run'))
    depends_on('py-appdirs', type=('build', 'run'))
    depends_on('py-toml@0.9.4:', type=('build', 'run'))<|MERGE_RESOLUTION|>--- conflicted
+++ resolved
@@ -12,11 +12,7 @@
     speed, determinism, and freedom from pycodestyle nagging about formatting.
     """
 
-<<<<<<< HEAD
-    homepage = "https://github.com/python/black"
-=======
     homepage = "https://github.com/psf/black"
->>>>>>> 1741279f
     url      = "https://pypi.io/packages/source/b/black/black-18.9b0.tar.gz"
 
     version('19.3b0', sha256='68950ffd4d9169716bcb8719a56c07a2f4485354fec061cdd5910aa07369731c')
