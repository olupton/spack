--- conflicted
+++ resolved
@@ -12,14 +12,9 @@
     homepage = "http://github.com/mitsuhiko/click"
     url = "https://pypi.io/packages/source/c/click/Click-7.0.tar.gz"
 
-<<<<<<< HEAD
-    version('7.0', '7f53d50f7b7373ebc7963f9ff697450a', url='https://pypi.io/packages/source/C/Click/Click-7.0.tar.gz')
-    version('6.6', 'd0b09582123605220ad6977175f3e51d')
-=======
     version('7.0', sha256='5b94b49521f6456670fdb30cd82a4eca9412788a93fa6dd6df72c94d5a8ff2d7')
     version('6.6', sha256='cc6a19da8ebff6e7074f731447ef7e112bd23adf3de5c597cf9989f2fd8defe9',
             url='https://pypi.io/packages/source/c/click/click-6.6.tar.gz')
->>>>>>> 74e04b7e
 
     depends_on('python@2.7:2.8,3.4:', type=('build', 'run'))
     depends_on('py-setuptools', type='build')