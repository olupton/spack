# Copyright 2013-2019 Lawrence Livermore National Security, LLC and other
# Spack Project Developers. See the top-level COPYRIGHT file for details.
#
# SPDX-License-Identifier: (Apache-2.0 OR MIT)

from spack import *


class PyPyarrow(PythonPackage):
    """A cross-language development platform for in-memory data.

    This package contains the Python bindings.
    """

    homepage = "http://arrow.apache.org"
    url      = "https://pypi.org/packages/source/p/pyarrow/pyarrow-0.9.0.tar.gz"

    version('0.12.1', sha256='10db6e486c918c3af999d0114a22d92770687e3a6607ea3f14e6748854824c2a')
    version('0.11.0', sha256='07a6fd71c5d7440f2c42383dd2c5daa12d7f0a012f1e88288ed08a247032aead')
    version('0.9.0', sha256='7db8ce2f0eff5a00d6da918ce9f9cfec265e13f8a119b4adb1595e5b19fd6242')

    variant('parquet', default=False, description="Build with Parquet support")

    depends_on('cmake@3.0.0:', type='build')
    depends_on('pkgconfig', type='build')
    depends_on('py-setuptools', type='build')
    depends_on('py-cython', type='build')

<<<<<<< HEAD
    depends_on('arrow+python')
    depends_on('arrow+parquet+python', when='+parquet')
    depends_on('py-numpy')
=======
    for v in ('@0.9.0', '@0.11.0', '@0.12.1'):
        depends_on('arrow+python' + v, when=v)
        depends_on('arrow+parquet+python' + v, when='+parquet' + v)
>>>>>>> 139eaa13

    phases = ['build_ext', 'install']

    def build_ext_args(self, spec, prefix):
        args = []
        if spec.satisfies('+parquet'):
            args.append('--with-parquet')
        return args<|MERGE_RESOLUTION|>--- conflicted
+++ resolved
@@ -26,15 +26,9 @@
     depends_on('py-setuptools', type='build')
     depends_on('py-cython', type='build')
 
-<<<<<<< HEAD
-    depends_on('arrow+python')
-    depends_on('arrow+parquet+python', when='+parquet')
-    depends_on('py-numpy')
-=======
     for v in ('@0.9.0', '@0.11.0', '@0.12.1'):
         depends_on('arrow+python' + v, when=v)
         depends_on('arrow+parquet+python' + v, when='+parquet' + v)
->>>>>>> 139eaa13
 
     phases = ['build_ext', 'install']
 
