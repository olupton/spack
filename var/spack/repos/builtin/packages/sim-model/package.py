# Copyright 2013-2018 Lawrence Livermore National Security, LLC and other
# Spack Project Developers. See the top-level COPYRIGHT file for details.
from spack import *
from llnl.util import tty

from contextlib import contextmanager
import os
import shutil


class SimModel(Package):
    """The abstract base package for simulation models.

    Simulation models are groups of nmodl mechanisms. These packages are
    deployed as neuron/coreneuron modules (dynamic loadable libraries)
    which are loadable using load_dll() or linked into a "special"

    Specific models packages can be added to spack by simply inheriting from
    this class and defining basic attributes, e.g.:
    ```
    class ModelHippocampus(SimModel):
        homepage = ""
        git = "ssh://bbpcode.epfl.ch/sim/models/hippocampus"
        version('develop', branch='master')
    ```

    Nevertheless, for them to become full neurodamus packages, they may inherit from
    NeurodamusModel instead. See neurodamus-xxx packages for examples.

    """
    variant('coreneuron',  default=False, description="Enable CoreNEURON Support")
    variant('profile',     default=False, description="Enable profiling using Tau")

    # neuron/corenrn get linked automatically when using nrnivmodl[-core]
    # Dont duplicate the link dependency (only 'build' and 'run')
    depends_on('neuron+mpi', type=('build', 'run'))
    depends_on('coreneuron', when='+coreneuron', type=('build', 'run'))
    depends_on('neuron+profile', when='+profile', type=('build', 'run'))
    depends_on('coreneuron+profile', when='+coreneuron+profile', type=('build', 'run'))
    depends_on('tau', when='+profile')

    conflicts('^neuron~python', when='+coreneuron')

    phases = ('build', 'install')

    mech_name = None
    """The name of the mechanism, defined in subclasses"""

    def build(self, spec, prefix):
        """Build phase"""
        self._build_mods('mod')

    @property
    def lib_suffix(self):
        return ('_' + self.mech_name) if self.mech_name else ''

    def _build_mods(self, mods_location, link_flag='', include_flag='', corenrn_mods=None):
        """Build shared lib & special from mods in a given path
        """
        # pass include and link flags for all dependency libraries
        # Compiler wrappers are not used to have a more reproducible building
        for dep in set(self.spec.dependencies_dict('link').keys()):
            link_flag += " {0.ld_flags} {0.rpath_flags}".format(self.spec[dep].libs)
            include_flag += " -I " + str(self.spec[dep].prefix.include)

        include_flag += ' -DENABLE_TAU_PROFILER' if '+profile' in self.spec else ''
        output_dir = os.path.basename(self.neuron_archdir)

        if self.spec.satisfies('+coreneuron'):
            libnrncoremech = self.__build_mods_coreneuron(
                corenrn_mods or mods_location, link_flag, include_flag
            )
            # Relevant flags to build neuron's nrnmech lib
            include_flag += ' -DENABLE_CORENEURON'  # only now, otherwise mods assume neuron
            include_flag += ' -I%s' % self.spec['coreneuron'].prefix.include
            link_flag += ' ' + libnrncoremech.ld_flags

        # Neuron mechlib and special
        with profiling_wrapper_on():
            link_flag += ' -L{0} -Wl,-rpath,{0}'.format(str(self.prefix.lib))
            which('nrnivmodl')('-incflags', include_flag, '-loadflags', link_flag, mods_location)

        assert os.path.isfile(os.path.join(output_dir, 'special'))
        return include_flag, link_flag

    def __build_mods_coreneuron(self, mods_location, link_flag, include_flag):
        mods_location = os.path.abspath(mods_location)
        assert os.path.isdir(mods_location) and find(mods_location, '*.mod', recursive=False),\
            'Invalid mods dir: ' + mods_location
        nrnivmodl_params = ['-n', self.mech_name,
                            '-i', include_flag,
                            '-l', link_flag,
                            '-V',
                            'mod']
        with working_dir('build_' + self.mech_name, create=True):
            force_symlink(mods_location, 'mod')
            which('nrnivmodl-core')(*nrnivmodl_params)
            output_dir = os.path.basename(self.neuron_archdir)
            mechlib = find_libraries('libcorenrnmech' + self.lib_suffix + '*', output_dir)
            assert len(mechlib.names) == 1, 'Error creating corenrnmech. Found: ' + str(mechlib.names)
        return mechlib

    def install(self, spec, prefix, install_src=True):
        """Install phase

        bin/ <- special and special-core
        lib/ <- hoc, mod and lib*mech*.so
        share/ <- neuron & coreneuron mod.c's (modc and modc_core)
        """
        mkdirp(prefix.bin)
        mkdirp(prefix.lib)
        mkdirp(prefix.share.modc)

        self._install_binaries()

        if install_src:
            self._install_src(prefix)

    def _install_binaries(self, mech_name=None):
        # Install special
        mech_name = mech_name or self.mech_name
        arch = os.path.basename(self.neuron_archdir)
        prefix = self.prefix

        if self.spec.satisfies('+coreneuron'):
            with working_dir('build_' + mech_name):
                if self.spec.satisfies('^coreneuron@0.0:0.14'):
                    raise Exception('Coreneuron versions before 0.14 are not supported by Neurodamus model')
                elif self.spec.satisfies('^coreneuron@0.14:0.16.99'):
                    which('nrnivmech_install.sh', path=".")(prefix)
                else:
                    which('nrnivmodl-core')("-d", prefix, 'mod')  # Set dest to install

        # Install special
        shutil.copy(join_path(arch, 'special'), prefix.bin)

        if self.spec.satisfies('^neuron~binary'):
            # Install libnrnmech - might have several links.
            for f in find(arch + '/.libs', 'libnrnmech*.so*', recursive=False):
                if not os.path.islink(f):
                    bname = os.path.basename(f)
                    lib_dst = prefix.lib.join(bname[:bname.find('.')] + self.lib_suffix + '.so')
                    shutil.move(f, lib_dst)  # Move so its not copied twice
                    break
            else:
                raise Exception('No libnrnmech found')

            # Patch special for the new libname
            which('sed')('-i.bak',
                         's#-dll .*#-dll %s "$@"#' % lib_dst,
                         prefix.bin.special)
            os.remove(prefix.bin.join('special.bak'))

    def _install_src(self, prefix):
        """Copy original and translated c mods
        """
        arch = os.path.basename(self.neuron_archdir)
        mkdirp(prefix.lib.mod, prefix.lib.hoc, prefix.lib.python)
        copy_all('mod', prefix.lib.mod)
        copy_all('hoc', prefix.lib.hoc)
        if os.path.isdir('python'):  # Recent neurodamus
            copy_all('python', prefix.lib.python)

        for cmod in find(arch, '*.c', recursive=False):
            shutil.move(cmod, prefix.share.modc)

    def _setup_environment_common(self, spack_env, run_env):
        spack_env.unset('LC_ALL')
        # Dont export /lib as an ldpath. We dont want to find these libs automatically
        to_rm = ('LD_LIBRARY_PATH', 'DYLD_LIBRARY_PATH', 'DYLD_FALLBACK_LIBRARY_PATH')
        run_env.env_modifications = [envmod for envmod in run_env.env_modifications
                                     if envmod.name not in to_rm]
        if os.path.isdir(self.prefix.lib.hoc):
            run_env.prepend_path('HOC_LIBRARY_PATH', self.prefix.lib.hoc)
        if os.path.isdir(self.prefix.lib.python):
            run_env.prepend_path('PYTHONPATH', self.prefix.lib.python)

<<<<<<< HEAD
    def setup_build_environment(self, env):
        env.unset('LC_ALL')

    def setup_run_environment(self, env):
        env.set('NRNMECH_LIB_PATH', self.spec.prefix.lib.join('libnrnmech.so'))
        env.set('BGLIBPY_MOD_LIBRARY_PATH', self.spec.prefix.lib.join('libnrnmech.so'))
=======
    def setup_environment(self, spack_env, run_env):
        self._setup_environment_common(spack_env, run_env)
        # We will find 0 or 1 lib
        for libnrnmech_name in find(self.prefix.lib, 'libnrnmech*.so', recursive=False):
            run_env.prepend_path('BGLIBPY_MOD_LIBRARY_PATH', libnrnmech_name)
>>>>>>> 82b8b995


@contextmanager
def profiling_wrapper_on():
    os.environ['USE_PROFILER_WRAPPER'] = '1'
    yield
    del os.environ['USE_PROFILER_WRAPPER']<|MERGE_RESOLUTION|>--- conflicted
+++ resolved
@@ -175,20 +175,11 @@
         if os.path.isdir(self.prefix.lib.python):
             run_env.prepend_path('PYTHONPATH', self.prefix.lib.python)
 
-<<<<<<< HEAD
-    def setup_build_environment(self, env):
-        env.unset('LC_ALL')
-
-    def setup_run_environment(self, env):
-        env.set('NRNMECH_LIB_PATH', self.spec.prefix.lib.join('libnrnmech.so'))
-        env.set('BGLIBPY_MOD_LIBRARY_PATH', self.spec.prefix.lib.join('libnrnmech.so'))
-=======
     def setup_environment(self, spack_env, run_env):
         self._setup_environment_common(spack_env, run_env)
         # We will find 0 or 1 lib
         for libnrnmech_name in find(self.prefix.lib, 'libnrnmech*.so', recursive=False):
             run_env.prepend_path('BGLIBPY_MOD_LIBRARY_PATH', libnrnmech_name)
->>>>>>> 82b8b995
 
 
 @contextmanager
