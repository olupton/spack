# Copyright 2013-2018 Lawrence Livermore National Security, LLC and other
# Spack Project Developers. See the top-level COPYRIGHT file for details.
#
# SPDX-License-Identifier: (Apache-2.0 OR MIT)
from spack import *


class SpatialIndex(PythonPackage):
    """Spatial indexer for geometries and morphologies"""

    homepage = "https://bbpcode.epfl.ch/code/#/admin/projects/hpc/SpatialIndex"
    git      = "ssh://bbpcode.epfl.ch/hpc/SpatialIndex"
    url      = "ssh://bbpcode.epfl.ch/hpc/SpatialIndex"

    depends_on("py-setuptools")
    depends_on("cmake")
<<<<<<< HEAD
    depends_on("boost@:1.70.0")
=======
    depends_on("boost")
    depends_on("py-morphio")
    depends_on("py-mvdtool~mpi")
    depends_on("py-morpho-kit")
>>>>>>> 72a5affa

    version('0.2.1', tag='0.2.1', submodules=True)
    version('0.1.0', tag='0.1.0', submodules=True)

    @run_after('install')
    def install_headers(self):
        install_tree('include', self.prefix.include)<|MERGE_RESOLUTION|>--- conflicted
+++ resolved
@@ -14,14 +14,10 @@
 
     depends_on("py-setuptools")
     depends_on("cmake")
-<<<<<<< HEAD
-    depends_on("boost@:1.70.0")
-=======
     depends_on("boost")
     depends_on("py-morphio")
     depends_on("py-mvdtool~mpi")
     depends_on("py-morpho-kit")
->>>>>>> 72a5affa
 
     version('0.2.1', tag='0.2.1', submodules=True)
     version('0.1.0', tag='0.1.0', submodules=True)
