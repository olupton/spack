# Copyright 2013-2020 Lawrence Livermore National Security, LLC and other
# Spack Project Developers. See the top-level COPYRIGHT file for details.
#
# SPDX-License-Identifier: (Apache-2.0 OR MIT)

from spack import *


class Steps(CMakePackage):
    """STochastic Engine for Pathway Simulation"""

    homepage = "https://groups.oist.jp/cnu/software"
    git      = "git@github.com:CNS-OIST/HBP_STEPS.git"

    version("develop", branch="master", submodules=True)
    version("3.5.0b",  commit="b2be5fe", submodules=True)
    version("3.4.1", submodules=True)
    version("3.3.0", submodules=True)
    version("3.2.0", submodules=True)

    variant("native", default=True, description="Generate non-portable arch-specific code")
    variant("lapack", default=False, description="Use new BDSystem/Lapack code for E-Field solver")
    variant("distmesh", default=False, description="Add solvers based on distributed mesh")
    variant("petsc", default=False, description="Use PETSc library for parallel E-Field solver")
    variant("mpi", default=True, description="Use MPI for parallel solvers")
    variant("coverage", default=False, description="Enable code coverage")
    variant("bundle", default=False, description="Use bundled libraries")

    depends_on("boost")
    depends_on("blas")
    depends_on("lapack", when="+lapack")
    depends_on("lcov", when="+coverage", type="build")
    depends_on("mpi", when="+mpi")
    depends_on("petsc~debug+int64+mpi", when="+petsc+mpi")
    depends_on("petsc~debug+int64~mpi", when="+petsc~mpi")
    depends_on("py-cython")
    depends_on("py-gcovr", when="+coverage", type="build")
    depends_on("py-nose", type=("build", "test"))
    depends_on("py-numpy", type=("build", "test"))
    depends_on("py-unittest2", type=("build", "test"))
    depends_on("python")

    depends_on("omega-h+gmsh+mpi", when="~bundle+distmesh")
    depends_on("gmsh", when="+distmesh")
    depends_on("easyloggingpp", when="~bundle")
    depends_on("random123", when="~bundle")
    depends_on("sundials@:2.99.99+int64", when="~bundle")

    conflicts("+distmesh~mpi",
              msg="steps+distmesh requires +mpi")

    def cmake_args(self):
        args = []
        spec = self.spec

        use_bundle = "ON" if "+bundle" in spec else "OFF"
        bundles = [
            "EASYLOGGINGPP",
            "OMEGA_H",
            "RANDOM123",
            "SUNDIALS",
            "SUPERLU_DIST"
        ]
        args.extend("-DUSE_BUNDLE_{0}:BOOL={1}".format(bundle, use_bundle)
                    for bundle in bundles)

        if "+native" in spec:
            args.append("-DTARGET_NATIVE_ARCH:BOOL=True")
        else:
            args.append("-DTARGET_NATIVE_ARCH:BOOL=False")

        if "+lapack" in spec:
            args.append("-DUSE_BDSYSTEM_LAPACK:BOOL=True")
        else:
            args.append("-DUSE_BDSYSTEM_LAPACK:BOOL=False")

        if "+petsc" in spec:
            args.append("-DUSE_PETSC:BOOL=True")
        else:
            args.append("-DUSE_PETSC:BOOL=False")

        if "+mpi" in spec:
            args.append("-DUSE_MPI:BOOL=True")
        else:
            args.append("-DUSE_MPI:BOOL=False")

        if "+coverage" in spec:
            args.append("-DENABLE_CODECOVERAGE:BOOL=True")

        if "+distmesh" in spec:
            args.append("-DENABLE_DISTRIBUTED_MESH:BOOL=True")
        else:
            args.append("-DENABLE_DISTRIBUTED_MESH:BOOL=False")

        args.append('-DBLAS_LIBRARIES=' + spec['blas'].libs.joined(";"))
        args.append('-DPYTHON_EXECUTABLE='
                    + spec['python'].prefix.bin.python
                    + str(spec['python'].version.up_to(1)))
        return args

<<<<<<< HEAD
    @property
    def build_targets(self):
        targets = []
        if "+coverage" in self.spec:
            if self.compiler.name != "gcc":
                raise ValueError(
                    "Package " + self.name +
                    " build with coverage enabled requires GCC to build"
                )
            targets = [
                "CTEST_OUTPUT_ON_FAILURE=1",
                "all",  # build
                "coverage_init",  # initialize coverage counters
                "test",  # run tests suite
                "coverage"  # collect coverage counters and build reports
            ]
        return targets

=======
>>>>>>> 1741279f
    def setup_run_environment(self, env):
        # This recipe exposes a Python package from a C++ CMake project.
        # This hook is required to reproduce what Spack PythonPackage does.
        env.prepend_path('PYTHONPATH', self.prefix)<|MERGE_RESOLUTION|>--- conflicted
+++ resolved
@@ -98,7 +98,6 @@
                     + str(spec['python'].version.up_to(1)))
         return args
 
-<<<<<<< HEAD
     @property
     def build_targets(self):
         targets = []
@@ -117,8 +116,6 @@
             ]
         return targets
 
-=======
->>>>>>> 1741279f
     def setup_run_environment(self, env):
         # This recipe exposes a Python package from a C++ CMake project.
         # This hook is required to reproduce what Spack PythonPackage does.
