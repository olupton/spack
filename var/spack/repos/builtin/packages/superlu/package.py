--- conflicted
+++ resolved
@@ -12,12 +12,9 @@
     homepage = "http://crd-legacy.lbl.gov/~xiaoye/SuperLU/#superlu"
     url      = "https://github.com/xiaoyeli/superlu/archive/refs/tags/v5.2.2.tar.gz"
 
-<<<<<<< HEAD
     tags = ['ecp', 'e4s']
 
-=======
     version('5.2.2', sha256='470334a72ba637578e34057f46948495e601a5988a602604f5576367e606a28c')
->>>>>>> 7dafc827
     version('5.2.1', sha256='28fb66d6107ee66248d5cf508c79de03d0621852a0ddeba7301801d3d859f463')
     version('4.3', sha256='169920322eb9b9c6a334674231479d04df72440257c17870aaa0139d74416781',
             deprecated=True,
