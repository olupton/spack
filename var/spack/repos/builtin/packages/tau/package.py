# Copyright 2013-2020 Lawrence Livermore National Security, LLC and other
# Spack Project Developers. See the top-level COPYRIGHT file for details.
#
# SPDX-License-Identifier: (Apache-2.0 OR MIT)

from spack import *
import os
import fnmatch
import glob
import platform
import sys
from llnl.util.filesystem import join_path


class Tau(Package):
    """A portable profiling and tracing toolkit for performance
    analysis of parallel programs written in Fortran, C, C++, UPC,
    Java, Python.
    """

    maintainers = ['wspear', 'eugeneswalker', 'khuck', 'sameershende']
    homepage = "http://www.cs.uoregon.edu/research/tau"
    url      = "https://www.cs.uoregon.edu/research/tau/tau_releases/tau-2.28.1.tar.gz"
    git      = "https://github.com/UO-OACISS/tau2"

    version('develop', branch='master')
    version('2.29', sha256='146be769a23c869a7935e8fa5ba79f40ba36b9057a96dda3be6730fc9ca86086')
    version('2.28.2', sha256='64e129a482056755012b91dae2fb4f728dbf3adbab53d49187eca952891c5457')
    version('2.28.1', sha256='b262e5c9977471e9f5a8d729b3db743012df9b0ab8244da2842039f8a3b98b34')
    version('2.28', sha256='68c6f13ae748d12c921456e494006796ca2b0efebdeef76ee7c898c81592883e')
    version('2.27.2p1', sha256='3256771fb71c2b05932b44d0650e6eadc712f1bdedf4c0fb2781db3b266225dd')
    version('2.27.2', sha256='d319a4588ad303b71082254f4f40aa76f6183a01b5bc4bd987f76e1a6026efa1')
    version('2.27.1', sha256='315babab4da25dd08633ad8dbf33d93db77f57d240bcbd3527ed5b8710cb9d8f')
    version('2.27', sha256='d48fdca49cda2d9f25a0cf5dbd961201c8a2b1f025bcbb121d96ad43f211f1a7')
    version('2.26.3', sha256='bd785ed47f20e6b8b2a1d99ce383d292f70b1fb9e2eaab21f5eaf8e64b28e990')
    version('2.26.2', sha256='92ca68db51fd5bd026187e70b397bcd1db9bfb07008d7e8bc935411a97978834')
    version('2.26.1', sha256='d084ff87e5f9fe640a3fc48aa5c8c52f586e7b739787f2bb9a4249005e459896')
    version('2.26', sha256='458228646a13a228841d4133f24af14cc182f4978eb15ef6244d71735abe8d16')
    version('2.25', sha256='ab8a8c15a075af69aa23b4790b4e2d9dffc3b880fc1ff806c21535ab69b6a088')
    version('2.24.1', sha256='bc27052c36377e4b8fc0bbb4afaa57eaa8bcb3f5e5066e576b0f40d341c28a0e')
    version('2.24', sha256='5d28e8b26561c7cd7d0029b56ec0f95fc26803ac0b100c98e00af0b02e7f55e2')
    version('2.23.1', sha256='31a4d0019cec6ef57459a9cd18a220f0130838a5f1a0b5ea7879853f5a38cf88')

    # Disable some default dependencies on Darwin/OSX
    darwin_default = False
    if sys.platform != 'darwin':
        darwin_default = True

    variant('scorep', default=False, description='Activates SCOREP support')
    variant('openmp', default=False, description='Use OpenMP threads')
    variant('pthreads', default=True, description='Use POSIX threads')
    variant('mpi', default=False, description='Specify use of TAU MPI wrapper library')
    variant('phase', default=False, description='Generate phase based profiles')
    variant('papi', default=darwin_default, description='Activates Performance API')
    variant('binutils', default=True, description='Activates support of BFD GNU Binutils')
    variant('libdwarf', default=darwin_default, description='Activates support of libdwarf')
    variant('libelf', default=darwin_default, description='Activates support of libelf')
    variant('libunwind', default=darwin_default, description='Activates support of libunwind')
    variant('otf2', default=True, description='Activates support of Open Trace Format (OTF)')
    variant('pdt', default=True, description='Use PDT for source code instrumentation')
    variant('comm', default=False, description=' Generate profiles with MPI communicator info')
    variant('python', default=False, description='Activates Python support')
    variant('likwid', default=False, description='Activates LIKWID support')
    variant('ompt', default=False, description='Activates OMPT instrumentation')
    variant('opari', default=False, description='Activates Opari2 instrumentation')
    variant('shmem', default=False, description='Activates SHMEM support')
    variant('gasnet', default=False, description='Activates GASNET support')
    variant('cuda', default=False, description='Activates CUDA support')
    variant('fortran', default=darwin_default, description='Activates Fortran support')
    variant('io', default=True, description='Activates POSIX I/O support')
    variant('adios2', default=False, description='Activates ADIOS2 output support')
    variant('sqlite', default=False, description='Activates SQLite3 output support')
    variant('profileparam', default=False, description='Generate profiles with parameter mapped event data')

    # Support cross compiling.
    # This is a _reasonable_ subset of the full set of TAU
    # architectures supported:
    variant('craycnl', default=False, description='Build for Cray compute nodes')
    variant('bgq', default=False, description='Build for IBM BlueGene/Q compute nodes')
    variant('ppc64le', default=False, description='Build for IBM Power LE nodes')
    variant('x86_64', default=False, description='Force build for x86 Linux instead of auto-detect')

    depends_on('zlib', type='link')
    depends_on('pdt', when='+pdt')  # Required for TAU instrumentation
    depends_on('scorep', when='+scorep')
    depends_on('otf2@2.1:', when='+otf2')
    depends_on('likwid', when='+likwid')
    depends_on('papi', when='+papi')
    depends_on('libdwarf', when='+libdwarf')
    depends_on('libelf', when='+libdwarf')
    # TAU requires the ELF header support, libiberty and demangle.
    depends_on('binutils@:2.33.1+libiberty+headers', when='+binutils')
    depends_on('python@2.7:', when='+python')
    depends_on('libunwind', when='+libunwind')
    depends_on('mpi', when='+mpi', type=('build', 'run', 'link'))
    depends_on('cuda', when='+cuda')
    depends_on('gasnet', when='+gasnet')
    depends_on('adios2', when='+adios2')
    depends_on('sqlite', when='+sqlite')
    depends_on('hwloc')

    # Elf only required from 2.28.1 on
    conflicts('+libelf', when='@:2.28.0')
    conflicts('+libdwarf', when='@:2.28.0')

<<<<<<< HEAD
    def patch(self):
        # TODO : neuron autotools add -MD option which turns off tau profile
        filter_file(r' -M', r' -Q', 'tools/src/tau_cc.sh')
        filter_file(r' -M', r' -Q', 'tools/src/tau_cxx.sh')

    filter_compiler_wrappers('tau_cc.sh', 'Makefile.tau', relative_root='bin')
=======
    # ADIOS2, SQLite only available from 2.29.1 on
    conflicts('+adios2', when='@:2.29.1')
    conflicts('+sqlite', when='@:2.29.1')

    patch('unwind.patch', when="@2.29")
>>>>>>> 1741279f

    def set_compiler_options(self, spec):

        useropt = ["-O2 -g", self.rpath_args]

        ##########
        # Selecting a compiler with TAU configure is quite tricky:
        # 1 - compilers are mapped to a given set of strings
        #     (and spack cc, cxx, etc. wrappers are not among them)
        # 2 - absolute paths are not allowed
        # 3 - the usual environment variables seems not to be checked
        #     ('CC', 'CXX' and 'FC')
        # 4 - if no -cc=<compiler> -cxx=<compiler> is passed tau is built with
        #     system compiler silently
        # (regardless of what %<compiler> is used in the spec)
        #
        # In the following we give TAU what he expects and put compilers into
        # PATH
        compiler_path = os.path.dirname(self.compiler.cc)
        os.environ['PATH'] = ':'.join([compiler_path, os.environ['PATH']])
        compiler_options = ['-c++=%s' % self.compiler.cxx_names[0],
                            '-cc=%s' % self.compiler.cc_names[0]]

        # TODO : Handle other compilers (tau except vendor name for fortran)
        if self.compiler.fc:
            if spec.satisfies('%intel'):
                compiler_options.append('-fortran=intel')
            elif spec.satisfies('%pgi'):
                # @bbp we don't have pgfortran but fc is set to gfortran in packages.yaml
                # to compiler mpi libraries
                pass
            else:
                compiler_options.append('-fortran=%s' % self.compiler.fc_names[0])
        ##########

        # on bg-q we dont need compiler names. We also have to set fortran
        # because spack set EXTRADIRCXX spack wrapper directory and then
        # tau use relative path to find fortran link libraries.
        if 'bgq' in spec.architecture and spec.satisfies('%xl'):
            compiler_options = ['-pdt_c++=xlC']

        # Construct the string of custom compiler flags and append it to
        # compiler related options
        useropt = ' '.join(useropt)
        useropt = "-useropt=%s" % useropt
        compiler_options.append(useropt)
        return compiler_options

    def setup_build_environment(self, env):
        env.prepend_path('LIBRARY_PATH', self.spec['zlib'].prefix.lib)
        env.prepend_path('LIBRARY_PATH', self.spec['hwloc'].prefix.lib)

    def install(self, spec, prefix):
        # TAU isn't happy with directories that have '@' in the path.  Sigh.
        change_sed_delimiter('@', ';', 'configure')
        change_sed_delimiter('@', ';', 'utils/FixMakefile')
        change_sed_delimiter('@', ';', 'utils/FixMakefile.sed.default')

        # TAU configure, despite the name , seems to be a manually
        # written script (nothing related to autotools).  As such it has
        # a few #peculiarities# that make this build quite hackish.
        options = ["-prefix=%s" % prefix]

        if '+craycnl' in spec:
            options.append('-arch=craycnl')

        if '+bgq' in spec:
            options.append('-arch=bgq')

        if '+ppc64le' in spec:
            options.append('-arch=ibm64linux')

        if '+x86_64' in spec:
            options.append('-arch=x86_64')

        if ('platform=cray' in self.spec) and ('+x86_64' not in spec):
            options.append('-arch=craycnl')

        if '+pdt' in spec:
            options.append("-pdt=%s" % spec['pdt'].prefix)

        if '+scorep' in spec:
            options.append("-scorep=%s" % spec['scorep'].prefix)

        if '+pthreads' in spec:
            options.append('-pthread')

        if '+likwid' in spec:
            options.append("-likwid=%s" % spec['likwid'].prefix)

        if '+papi' in spec:
            options.append("-papi=%s" % spec['papi'].prefix)

        if '+openmp' in spec:
            options.append('-openmp')

        if '+opari' in spec:
            options.append('-opari')

        if '+ompt' in spec:
            options.append('-ompt')

        if '+io' in spec:
            options.append('-iowrapper')

        if '+binutils' in spec:
            options.append("-bfd=%s" % spec['binutils'].prefix)

        if '+libdwarf' in spec:
            options.append("-dwarf=%s" % spec['libdwarf'].prefix)

        if '+libelf' in spec:
            options.append("-elf=%s" % spec['libelf'].prefix)

        if '+libunwind' in spec:
            options.append("-unwind=%s" % spec['libunwind'].prefix)

        if '+otf2' in spec:
            options.append("-otf=%s" % spec['otf2'].prefix)

        if '+mpi' in spec:
            env['CC'] = spec['mpi'].mpicc
            env['CXX'] = spec['mpi'].mpicxx
            env['F77'] = spec['mpi'].mpif77
            env['FC'] = spec['mpi'].mpifc

            options.append('-mpi')
            if '+comm' in spec:
                options.append('-PROFILECOMMUNICATORS')

        if '+profileparam' in spec:
            options.append('-PROFILEPARAM')

        if '+shmem' in spec:
            options.append('-shmem')

        if '+gasnet' in spec:
            options.append('-gasnet=%s' % spec['gasnet'].prefix)

        if '+cuda' in spec:
            options.append("-cuda=%s" % spec['cuda'].prefix)

<<<<<<< HEAD
            # see #5320, need to see if we cleanup a bit with one logic as
            # headers.directories is generic
            if spec.satisfies('^intel-mpi') or spec.satisfies('^intel-parallel-studio'):
                options.append('-mpiinc=%s' % spec['mpi'].headers.directories[0])
            else:
                options.append('-mpiinc=%s' % spec['mpi'].prefix.include)
                options.append('-mpilib=%s' % spec['mpi'].prefix.lib)
=======
        if '+adios2' in spec:
            options.append("-adios=%s" % spec['adios2'].prefix)

        if '+sqlite' in spec:
            options.append("-sqlite3=%s" % spec['sqlite'].prefix)
>>>>>>> 1741279f

        if '+phase' in spec:
            options.append('-PROFILEPHASE')

        if '+python' in spec:
            options.append('-python')
            # find Python.h (i.e. include/python2.7/Python.h)
            include_path = spec['python'].prefix.include
            found = False
            for root, dirs, files in os.walk(spec['python'].prefix.include):
                for filename in fnmatch.filter(files, 'Python.h'):
                    include_path = root
                    break
                    found = True
                if found:
                    break
            options.append("-pythoninc=%s" % include_path)
            # find libpython*.* (i.e. lib/python2.7/libpython2.7.so)
            lib_path = spec['python'].prefix.lib
            found = False
            file_to_find = 'libpython*.so'
            if (platform.system() == "Darwin"):
                file_to_find = 'libpython*.dylib'
            for root, dirs, files in os.walk(spec['python'].prefix.lib):
                for filename in fnmatch.filter(files, file_to_find):
                    lib_path = root
                    break
                    found = True
                if found:
                    break
            options.append("-pythonlib=%s" % lib_path)

        compiler_specific_options = self.set_compiler_options(spec)
        options.extend(compiler_specific_options)
        configure(*options)

        make("install")

        # Link arch-specific directories into prefix since there is
        # only one arch per prefix the way spack installs.
        self.link_tau_arch_dirs()
        # TAU may capture Spack's internal compiler wrapper. Replace
        # it with the correct compiler.
        self.fix_tau_compilers()

        # create tau compiler wrappers
        self.create_tau_compiler_wrapper()

    def link_tau_arch_dirs(self):
        for subdir in os.listdir(self.prefix):
            for d in ('bin', 'lib'):
                src = join_path(self.prefix, subdir, d)
                dest = join_path(self.prefix, d)
                if os.path.isdir(src) and not os.path.exists(dest):
                    os.symlink(join_path(subdir, d), dest)

<<<<<<< HEAD
    def create_tau_compiler_wrapper(self):
        c_compiler = self.compiler.cc
        cxx_compiler = self.compiler.cxx

        if '+mpi' in self.spec:
            c_compiler = self.spec['mpi'].mpicc
            cxx_compiler = self.spec['mpi'].mpicxx

        compilers = {'tau_cc': 'tau_cc.sh', 'tau_cxx': 'tau_cxx.sh'}

        spack_compilers = {'tau_cc': c_compiler,
                           'tau_cxx': cxx_compiler}

        for tau_wrapper_compiler, tau_compiler in compilers.items():
            fname = join_path(self.prefix.bin, tau_wrapper_compiler)
            f = open(fname, 'w')
            content = 'if [ -n "${USE_PROFILER_WRAPPER}" ]; then' + '\n'
            content += '    %s $PROFILER_FLAGS "$@"' % tau_compiler + '\n'
            content += 'else' + '\n'
            content += '    %s "$@"' % spack_compilers[tau_wrapper_compiler] + '\n'
            content += 'fi'
            f.write(content)
            f.close()
            chmod = which('chmod')
            chmod('ugo+rx', fname)

    def get_makefiles(self):
=======
    def fix_tau_compilers(self):
        filter_file('FULL_CC=' + spack_cc, 'FULL_CC=' + self.compiler.cc,
                    self.prefix + '/include/Makefile', backup=False,
                    string=True)
        filter_file('FULL_CXX=' + spack_cxx, 'FULL_CXX=' +
                    self.compiler.cxx, self.prefix + '/include/Makefile',
                    backup=False, string=True)
        for makefile in os.listdir(self.prefix.lib):
            if makefile.startswith('Makefile.tau'):
                filter_file('FULL_CC=' + spack_cc, 'FULL_CC=' +
                            self.compiler.cc, self.prefix.lib + "/" +
                            makefile, backup=False, string=True)
                filter_file('FULL_CXX=' + spack_cxx, 'FULL_CXX=' +
                            self.compiler.cxx, self.prefix.lib +
                            "/" + makefile, backup=False, string=True)

    def setup_run_environment(self, env):
>>>>>>> 1741279f
        pattern = join_path(self.prefix.lib, 'Makefile.*')
        return glob.glob(pattern)

    def setup_environment(self, spack_env, run_env):
        files = self.get_makefiles()

        # This function is called both at install time to set up
        # the build environment and after install to generate the associated
        # module file. In the former case there is no `self.prefix.lib`
        # directory to inspect. The conditional below will set `TAU_MAKEFILE`
        # in the latter case.
        if files:
<<<<<<< HEAD
            run_env.set('TAU_MAKEFILE', files[0])

    def setup_dependent_environment(self, module, spec, dep_spec):
        files = self.get_makefiles()
        os.environ['TAU_MAKEFILE'] = files[0] if files else ''

    @run_after('install')
    def filter_compilers(self):

        makefile = self.get_makefiles()[0]

        if 'bgq' in self.spec.architecture and self.spec.satisfies('%xl'):
            # tau links to some fortran libraries which are located in
            # /opt/ibmcmp/xlf/bg/14.1/bglib64/. Spack set fortran wrappers
            # which tau use. But Tau also use wrapper path to get path
            # of /opt/ibmcmp/xlf/bg/14.1/bglib64. But it use wrappers
            # path which obviously break the links. For now get path from
            # SPACK_FC and patch Makefile.
            fc = os.environ['SPACK_FC']
            extra_dir = os.path.dirname(os.path.dirname(fc))
            filter_file(r'EXTRADIR=.*', r'EXTRADIR=%s' % extra_dir, makefile)

        if 'cray' in self.spec.architecture:
            makefile = self.get_makefiles()[0]
            filter_file(r'FULL_CC=.*', r'FULL_CC=%s' % self.compiler.cc, makefile)
            filter_file(r'FULL_CXX=.*', r'FULL_CXX=%s' % self.compiler.cxx, makefile)
=======
            env.set('TAU_MAKEFILE', files[0])
>>>>>>> 1741279f
<|MERGE_RESOLUTION|>--- conflicted
+++ resolved
@@ -103,20 +103,18 @@
     conflicts('+libelf', when='@:2.28.0')
     conflicts('+libdwarf', when='@:2.28.0')
 
-<<<<<<< HEAD
-    def patch(self):
-        # TODO : neuron autotools add -MD option which turns off tau profile
-        filter_file(r' -M', r' -Q', 'tools/src/tau_cc.sh')
-        filter_file(r' -M', r' -Q', 'tools/src/tau_cxx.sh')
-
-    filter_compiler_wrappers('tau_cc.sh', 'Makefile.tau', relative_root='bin')
-=======
+    # def patch(self):
+    #     # TODO : neuron autotools add -MD option which turns off tau profile
+    #     filter_file(r' -M', r' -Q', 'tools/src/tau_cc.sh')
+    #     filter_file(r' -M', r' -Q', 'tools/src/tau_cxx.sh')
+
+    # filter_compiler_wrappers('tau_cc.sh', 'Makefile.tau', relative_root='bin')
+
     # ADIOS2, SQLite only available from 2.29.1 on
     conflicts('+adios2', when='@:2.29.1')
     conflicts('+sqlite', when='@:2.29.1')
 
     patch('unwind.patch', when="@2.29")
->>>>>>> 1741279f
 
     def set_compiler_options(self, spec):
 
@@ -259,21 +257,19 @@
         if '+cuda' in spec:
             options.append("-cuda=%s" % spec['cuda'].prefix)
 
-<<<<<<< HEAD
-            # see #5320, need to see if we cleanup a bit with one logic as
-            # headers.directories is generic
-            if spec.satisfies('^intel-mpi') or spec.satisfies('^intel-parallel-studio'):
-                options.append('-mpiinc=%s' % spec['mpi'].headers.directories[0])
-            else:
-                options.append('-mpiinc=%s' % spec['mpi'].prefix.include)
-                options.append('-mpilib=%s' % spec['mpi'].prefix.lib)
-=======
+        # # see #5320, need to see if we cleanup a bit with one logic as
+        # # headers.directories is generic
+        # if spec.satisfies('^intel-mpi') or spec.satisfies('^intel-parallel-studio'):
+        #     options.append('-mpiinc=%s' % spec['mpi'].headers.directories[0])
+        # else:
+        #     options.append('-mpiinc=%s' % spec['mpi'].prefix.include)
+        #     options.append('-mpilib=%s' % spec['mpi'].prefix.lib)
+
         if '+adios2' in spec:
             options.append("-adios=%s" % spec['adios2'].prefix)
 
         if '+sqlite' in spec:
             options.append("-sqlite3=%s" % spec['sqlite'].prefix)
->>>>>>> 1741279f
 
         if '+phase' in spec:
             options.append('-PROFILEPHASE')
@@ -330,35 +326,6 @@
                 if os.path.isdir(src) and not os.path.exists(dest):
                     os.symlink(join_path(subdir, d), dest)
 
-<<<<<<< HEAD
-    def create_tau_compiler_wrapper(self):
-        c_compiler = self.compiler.cc
-        cxx_compiler = self.compiler.cxx
-
-        if '+mpi' in self.spec:
-            c_compiler = self.spec['mpi'].mpicc
-            cxx_compiler = self.spec['mpi'].mpicxx
-
-        compilers = {'tau_cc': 'tau_cc.sh', 'tau_cxx': 'tau_cxx.sh'}
-
-        spack_compilers = {'tau_cc': c_compiler,
-                           'tau_cxx': cxx_compiler}
-
-        for tau_wrapper_compiler, tau_compiler in compilers.items():
-            fname = join_path(self.prefix.bin, tau_wrapper_compiler)
-            f = open(fname, 'w')
-            content = 'if [ -n "${USE_PROFILER_WRAPPER}" ]; then' + '\n'
-            content += '    %s $PROFILER_FLAGS "$@"' % tau_compiler + '\n'
-            content += 'else' + '\n'
-            content += '    %s "$@"' % spack_compilers[tau_wrapper_compiler] + '\n'
-            content += 'fi'
-            f.write(content)
-            f.close()
-            chmod = which('chmod')
-            chmod('ugo+rx', fname)
-
-    def get_makefiles(self):
-=======
     def fix_tau_compilers(self):
         filter_file('FULL_CC=' + spack_cc, 'FULL_CC=' + self.compiler.cc,
                     self.prefix + '/include/Makefile', backup=False,
@@ -376,7 +343,6 @@
                             "/" + makefile, backup=False, string=True)
 
     def setup_run_environment(self, env):
->>>>>>> 1741279f
         pattern = join_path(self.prefix.lib, 'Makefile.*')
         return glob.glob(pattern)
 
@@ -389,33 +355,4 @@
         # directory to inspect. The conditional below will set `TAU_MAKEFILE`
         # in the latter case.
         if files:
-<<<<<<< HEAD
-            run_env.set('TAU_MAKEFILE', files[0])
-
-    def setup_dependent_environment(self, module, spec, dep_spec):
-        files = self.get_makefiles()
-        os.environ['TAU_MAKEFILE'] = files[0] if files else ''
-
-    @run_after('install')
-    def filter_compilers(self):
-
-        makefile = self.get_makefiles()[0]
-
-        if 'bgq' in self.spec.architecture and self.spec.satisfies('%xl'):
-            # tau links to some fortran libraries which are located in
-            # /opt/ibmcmp/xlf/bg/14.1/bglib64/. Spack set fortran wrappers
-            # which tau use. But Tau also use wrapper path to get path
-            # of /opt/ibmcmp/xlf/bg/14.1/bglib64. But it use wrappers
-            # path which obviously break the links. For now get path from
-            # SPACK_FC and patch Makefile.
-            fc = os.environ['SPACK_FC']
-            extra_dir = os.path.dirname(os.path.dirname(fc))
-            filter_file(r'EXTRADIR=.*', r'EXTRADIR=%s' % extra_dir, makefile)
-
-        if 'cray' in self.spec.architecture:
-            makefile = self.get_makefiles()[0]
-            filter_file(r'FULL_CC=.*', r'FULL_CC=%s' % self.compiler.cc, makefile)
-            filter_file(r'FULL_CXX=.*', r'FULL_CXX=%s' % self.compiler.cxx, makefile)
-=======
-            env.set('TAU_MAKEFILE', files[0])
->>>>>>> 1741279f
+            env.set('TAU_MAKEFILE', files[0])